/*
Copyright (c) 2024, MapTiler.com & OpenMapTiles contributors.
All rights reserved.

Code license: BSD 3-Clause License

Redistribution and use in source and binary forms, with or without
modification, are permitted provided that the following conditions are met:

* Redistributions of source code must retain the above copyright notice, this
  list of conditions and the following disclaimer.

* Redistributions in binary form must reproduce the above copyright notice,
  this list of conditions and the following disclaimer in the documentation
  and/or other materials provided with the distribution.

* Neither the name of the copyright holder nor the names of its
  contributors may be used to endorse or promote products derived from
  this software without specific prior written permission.

THIS SOFTWARE IS PROVIDED BY THE COPYRIGHT HOLDERS AND CONTRIBUTORS "AS IS"
AND ANY EXPRESS OR IMPLIED WARRANTIES, INCLUDING, BUT NOT LIMITED TO, THE
IMPLIED WARRANTIES OF MERCHANTABILITY AND FITNESS FOR A PARTICULAR PURPOSE ARE
DISCLAIMED. IN NO EVENT SHALL THE COPYRIGHT HOLDER OR CONTRIBUTORS BE LIABLE
FOR ANY DIRECT, INDIRECT, INCIDENTAL, SPECIAL, EXEMPLARY, OR CONSEQUENTIAL
DAMAGES (INCLUDING, BUT NOT LIMITED TO, PROCUREMENT OF SUBSTITUTE GOODS OR
SERVICES; LOSS OF USE, DATA, OR PROFITS; OR BUSINESS INTERRUPTION) HOWEVER
CAUSED AND ON ANY THEORY OF LIABILITY, WHETHER IN CONTRACT, STRICT LIABILITY,
OR TORT (INCLUDING NEGLIGENCE OR OTHERWISE) ARISING IN ANY WAY OUT OF THE USE
OF THIS SOFTWARE, EVEN IF ADVISED OF THE POSSIBILITY OF SUCH DAMAGE.

Design license: CC-BY 4.0

See https://github.com/openmaptiles/openmaptiles/blob/master/LICENSE.md for details on usage
*/
package org.openmaptiles.layers;

import static org.openmaptiles.util.Utils.coalesce;
import static org.openmaptiles.util.Utils.nullIfEmpty;
import static org.openmaptiles.util.Utils.nullOrEmpty;
import static com.onthegomap.planetiler.collection.FeatureGroup.SORT_KEY_BITS;

import com.carrotsearch.hppc.LongIntMap;
import com.onthegomap.planetiler.FeatureCollector;
import com.onthegomap.planetiler.VectorTile;
import org.openmaptiles.OpenMapTilesProfile;
import org.openmaptiles.generated.OpenMapTilesSchema;
import org.openmaptiles.generated.Tables;
import org.openmaptiles.util.OmtLanguageUtils;
import com.onthegomap.planetiler.collection.Hppc;
import com.onthegomap.planetiler.config.PlanetilerConfig;
import com.onthegomap.planetiler.geo.GeoUtils;
import com.onthegomap.planetiler.geo.GeometryException;
import com.onthegomap.planetiler.geo.PointIndex;
import com.onthegomap.planetiler.geo.PolygonIndex;
import com.onthegomap.planetiler.reader.SourceFeature;
import com.onthegomap.planetiler.stats.Stats;
import com.onthegomap.planetiler.util.Parse;
import com.onthegomap.planetiler.util.SortKey;
import com.onthegomap.planetiler.util.Translations;
import com.onthegomap.planetiler.util.ZoomFunction;
import java.util.HashMap;
import java.util.List;
import java.util.Locale;
import java.util.Map;
import java.util.Objects;
import java.util.Set;
import java.util.TreeMap;
import java.util.stream.Collectors;
import java.util.stream.DoubleStream;
import java.util.stream.Stream;
import org.apache.commons.lang3.StringUtils;
import org.locationtech.jts.geom.Point;

/**
 * Defines the logic for generating label points for populated places like continents, countries, cities, and towns in
 * the {@code place} layer from source features.
 * <p>
 * This class is ported to Java from
 * <a href="https://github.com/openmaptiles/openmaptiles/tree/master/layers/place">OpenMapTiles place sql files</a>.
 */
public class Place implements
  OpenMapTilesSchema.Place,
  OpenMapTilesProfile.NaturalEarthProcessor,
  Tables.OsmContinentPoint.Handler,
  Tables.OsmCountryPoint.Handler,
  Tables.OsmStatePoint.Handler,
  Tables.OsmIslandPoint.Handler,
  Tables.OsmIslandPolygon.Handler,
  Tables.OsmCityPoint.Handler,
  Tables.OsmBoundaryPolygon.Handler,
  OpenMapTilesProfile.FeaturePostProcessor {

  /*
   * Place labels locations and names come from OpenStreetMap, but we also join with natural
   * earth state/country geographic areas and city point labels to give a hint for what rank
   * and minimum zoom level to use for those points.
   */

  private static final TreeMap<Double, Integer> AREA_RANKS = new TreeMap<>(Map.of(
    Double.MAX_VALUE, 1,
    squareMetersToWorldArea(640_000_000), 2,
    squareMetersToWorldArea(160_000_000), 3,
    squareMetersToWorldArea(40_000_000), 4,
    squareMetersToWorldArea(15_000_000), 5,
    squareMetersToWorldArea(1_000_000), 6
  ));
  private static final double MIN_ISLAND_WORLD_AREA = Math.pow(4, -26); // 2^14 tiles, 2^12 pixels per tile
  private static final double CITY_JOIN_DISTANCE = GeoUtils.metersToPixelAtEquator(0, 50_000) / 256d;
  // constants for packing place label precedence into the sort-key field
  private static final double MAX_CITY_POPULATION = 100_000_000d;
  private static final Set<String> MAJOR_CITY_PLACES = Set.of("city", "town", "village");
  private static final ZoomFunction<Number> LABEL_GRID_LIMITS = ZoomFunction.fromMaxZoomThresholds(Map.of(
    8, 4,
    9, 8,
    10, 12,
    12, 14
  ), 0);
  private final Translations translations;
  private final Stats stats;
  // spatial indexes for joining natural earth place labels with their corresponding points
  // from openstreetmap
  private PolygonIndex<NaturalEarthRegion> countries = PolygonIndex.create();
  private PolygonIndex<NaturalEarthRegion> states = PolygonIndex.create();
  private PointIndex<NaturalEarthPoint> cities = PointIndex.create();

  public Place(Translations translations, PlanetilerConfig config, Stats stats) {
    this.translations = translations;
    this.stats = stats;
  }

  /** Returns the portion of the world that {@code squareMeters} covers where 1 is the entire planet. */
  private static double squareMetersToWorldArea(double squareMeters) {
    double oneSideMeters = Math.sqrt(squareMeters);
    double oneSideWorld = GeoUtils.metersToPixelAtEquator(0, oneSideMeters) / 256d;
    return Math.pow(oneSideWorld, 2);
  }

  /**
   * Packs place precedence ordering ({@code rank asc, place asc, population desc, name.length asc}) into an integer for
   * the sort-key field.
   */
  static int getSortKey(Integer rank, PlaceType place, long population, String name) {
    return SortKey
      // ORDER BY "rank" ASC NULLS LAST,
      .orderByInt(rank == null ? 15 : rank, 0, 15) // 4 bits
      // place ASC NULLS LAST,
      .thenByInt(place == null ? 15 : place.ordinal(), 0, 15) // 4 bits
      // population DESC NULLS LAST,
      .thenByLog(population, MAX_CITY_POPULATION, 1, 1 << (SORT_KEY_BITS - 13) - 1)
      // length(name) ASC
      // .thenByInt(name == null ? 0 : name.length(), 0, 31) // 5 bits
      .get();
  }

  @Override
  public void release() {
    countries = null;
    states = null;
    cities = null;
  }

  @Override
  public void processNaturalEarth(String table, SourceFeature feature, FeatureCollector features) {
    // store data from natural earth to help with ranks and min zoom levels when actually
    // emitting features from openstreetmap data.
    try {
      switch (table) {
        case "ne_10m_admin_0_countries" -> countries.put(feature.worldGeometry(), new NaturalEarthRegion(
          feature.getString("name"), 6,
          feature.getLong("scalerank"),
          feature.getLong("labelrank")
        ));
        case "ne_10m_admin_1_states_provinces" -> {
          Double scalerank = Parse.parseDoubleOrNull(feature.getTag("scalerank"));
          Double labelrank = Parse.parseDoubleOrNull(feature.getTag("labelrank"));
          if (scalerank != null && scalerank <= 6 && labelrank != null && labelrank <= 7) {
            states.put(feature.worldGeometry(), new NaturalEarthRegion(
              feature.getString("name"), 6,
              scalerank,
              labelrank,
              feature.getLong("datarank")
            ));
          }
        }
        case "ne_10m_populated_places" -> cities.put(feature.worldGeometry(), new NaturalEarthPoint(
          feature.getString("name"),
          feature.getString("wikidataid"),
          (int) feature.getLong("scalerank"),
          Stream.of("name", "namealt", "meganame", "gn_ascii", "nameascii").map(feature::getString)
            .filter(Objects::nonNull)
            .map(s -> s.toLowerCase(Locale.ROOT))
            .collect(Collectors.toSet())
        ));
      }
    } catch (GeometryException e) {
      e.log(stats, "omt_place_ne",
        "Error getting geometry for natural earth feature " + table + " " + feature.getTag("ogc_fid"));
    }
  }

  @Override
  public void process(Tables.OsmContinentPoint element, FeatureCollector features) {
    if (!nullOrEmpty(element.name())) {
      features.point(LAYER_NAME).setBufferPixels(BUFFER_SIZE)
        .putAttrs(OmtLanguageUtils.getNames(element.source().tags(), translations))
        .setAttr(Fields.CLASS, FieldValues.CLASS_CONTINENT)
        .setAttr(Fields.RANK, 1)
        .putAttrs(OmtLanguageUtils.getNames(element.source().tags(), translations))
        .setZoomRange(0, 3);
    }
  }

  @Override
  public void process(Tables.OsmCountryPoint element, FeatureCollector features) {
    if (nullOrEmpty(element.name())) {
      return;
    }
    String isoA2 = coalesce(
      nullIfEmpty(element.countryCodeIso31661Alpha2()),
      nullIfEmpty(element.iso31661Alpha2()),
      nullIfEmpty(element.iso31661())
    );
    if (isoA2 == null) {
      return;
    }
    try {
      // set country rank to 6, unless there is a match in natural earth that indicates it
      // should be lower
      int rank = 7;
      NaturalEarthRegion country = countries.get(element.source().worldGeometry().getCentroid());
      var names = OmtLanguageUtils.getNames(element.source().tags(), translations);

      if (country != null) {
        rank = country.rank;
      }

      rank = Math.clamp(rank, 1, 6);

      features.point(LAYER_NAME).setBufferPixels(BUFFER_SIZE)
        .putAttrs(names)
        .setAttr(Fields.ISO_A2, isoA2)
        .setAttr(Fields.CLASS, FieldValues.CLASS_COUNTRY)
        .setAttr(Fields.RANK, rank)
        .setMinZoom(rank - 1)
        .setSortKey(rank);
    } catch (GeometryException e) {
      e.log(stats, "omt_place_country",
        "Unable to get point for OSM country " + element.source().id());
    }
  }

  @Override
  public void process(Tables.OsmStatePoint element, FeatureCollector features) {
    try {
      // want the containing (not nearest) state polygon since we pre-filter the states in the polygon index
      // use natural earth to filter out any spurious states, and to set the rank field
      NaturalEarthRegion state = states.getOnlyContaining(element.source().worldGeometry().getCentroid());
      if (state != null) {
        var names = OmtLanguageUtils.getNames(element.source().tags(), translations);
<<<<<<< HEAD
=======
        if (nullOrEmpty(names.get(Fields.NAME_EN))) {
          names.put(Fields.NAME_EN, state.name);
        }
        int rank = Math.clamp(state.rank, 1, 6);
>>>>>>> f17cffe5

        int rank = Math.min(6, Math.max(1, state.rank));
        int minzoom = rank == 1 ? 2 : Math.max(3, rank - 1);
        features.point(LAYER_NAME).setBufferPixels(BUFFER_SIZE)
          .putAttrs(names)
          .setAttr(Fields.CLASS, element.place())
          .setAttr(Fields.RANK, rank)
          // TODO: This starts including every "state" point at z2, even before many countries show up.
          //       Instead we might want to set state min zooms based on rank from natural earth?
          .setMinZoom(minzoom)
          .setSortKey(rank);
      }
    } catch (GeometryException e) {
      e.log(stats, "omt_place_state",
        "Unable to get point for OSM state " + element.source().id());
    }
  }

  @Override
  public void process(Tables.OsmIslandPolygon element, FeatureCollector features) {
    try {
      double area = element.source().area();
<<<<<<< HEAD
      int rank = ISLAND_AREA_RANKS.ceilingEntry(area).getValue();
      int minzoom = 3 + rank;
=======
      int rank = AREA_RANKS.ceilingEntry(area).getValue();
      int minzoom = rank <= 3 ? 8 : rank <= 4 ? 9 : 10;
>>>>>>> f17cffe5

      features.pointOnSurface(LAYER_NAME).setBufferPixels(BUFFER_SIZE)
        .putAttrs(OmtLanguageUtils.getNames(element.source().tags(), translations))
        .setAttr(Fields.CLASS, "island")
        .setAttr(Fields.RANK, rank)
        .setMinZoom(minzoom)
        .setSortKey(SortKey.orderByLog(area, 1d, MIN_ISLAND_WORLD_AREA).get());
    } catch (GeometryException e) {
      e.log(stats, "omt_place_island_poly",
        "Unable to get point for OSM island polygon " + element.source().id());
    }
  }

  @Override
  public void process(Tables.OsmIslandPoint element, FeatureCollector features) {
    features.point(LAYER_NAME).setBufferPixels(BUFFER_SIZE)
      .putAttrs(OmtLanguageUtils.getNames(element.source().tags(), translations))
      .setAttr(Fields.CLASS, "island")
      .setAttr(Fields.RANK, 7)
      .setMinZoom(12);
  }

  @Override
  public void process(Tables.OsmCityPoint element, FeatureCollector features) {
    Integer rank = null;
    if (MAJOR_CITY_PLACES.contains(element.place())) {
      // only for major cities, attempt to find a nearby natural earth label with a similar
      // name and use that to set a rank from OSM that causes the label to be shown at lower
      // zoom levels
      try {
        Point point = element.source().worldGeometry().getCentroid();
        List<NaturalEarthPoint> neCities = cities.getWithin(point, CITY_JOIN_DISTANCE);
        String rawName = coalesce(element.name(), "");
        String name = coalesce(rawName, "").toLowerCase(Locale.ROOT);
        String normalizedName = StringUtils.stripAccents(rawName);
        String wikidata = element.source().getString("wikidata", "");
        for (var neCity : neCities) {
          if (wikidata.equals(neCity.wikidata) ||
            neCity.names.contains(name) ||
            normalizedName.equals(neCity.name)) {
            rank = neCity.scaleRank <= 5 ? neCity.scaleRank + 1 : neCity.scaleRank;
            break;
          }
        }
      } catch (GeometryException e) {
        e.log(stats, "omt_place_city",
          "Unable to get point for OSM city " + element.source().id());
      }
    }

    String capital = element.capital();

    PlaceType placeType = PlaceType.forName(element.place());

    int minzoom = rank != null && rank == 1 ? 2 :
      rank != null && rank <= 8 ? Math.max(3, rank - 1) :
      placeType.ordinal() <= PlaceType.TOWN.ordinal() ? 7 :
      placeType.ordinal() <= PlaceType.VILLAGE.ordinal() ? 8 :
      placeType.ordinal() <= PlaceType.SUBURB.ordinal() ? 11 : 14;

    var feature = features.point(LAYER_NAME).setBufferPixels(BUFFER_SIZE)
      .putAttrs(OmtLanguageUtils.getNames(element.source().tags(), translations))
      .setAttr(Fields.CLASS, element.place())
      .setAttr(Fields.RANK, rank)
      .setMinZoom(minzoom)
      .setSortKey(getSortKey(rank, placeType, element.population(), element.name()))
      .setPointLabelGridPixelSize(12, 128);

    if (rank == null) {
      feature.setPointLabelGridLimit(LABEL_GRID_LIMITS);
    }

    if ("2".equals(capital) || "yes".equals(capital)) {
      feature.setAttr(Fields.CAPITAL, 2);
    } else if ("4".equals(capital)) {
      feature.setAttr(Fields.CAPITAL, 4);
    }
  }

  @Override
  public void process(Tables.OsmBoundaryPolygon element, FeatureCollector features) {
    try {
      int rank = AREA_RANKS.ceilingEntry(element.source().area()).getValue();
      int minzoom = rank <= 4 ? rank + 5 : 10;

      features.pointOnSurface(LAYER_NAME).setBufferPixels(BUFFER_SIZE)
        .putAttrs(OmtLanguageUtils.getNames(element.source().tags(), translations))
        .setAttr(OpenMapTilesSchema.Boundary.Fields.CLASS, element.boundary())
        .setAttr(Fields.RANK, rank)
        .setMinZoom(minzoom);
    } catch (GeometryException e) {
      e.log(stats, "omt_boundary_poly",
        "Unable to get point for OSM boundary polygon " + element.source().id());
    }
  }

  @Override
  public List<VectorTile.Feature> postProcess(int zoom, List<VectorTile.Feature> items) {
    // infer the rank field from ordering of the place labels with each label grid square
    LongIntMap groupCounts = Hppc.newLongIntHashMap();
    for (VectorTile.Feature feature : items) {
      int gridrank = groupCounts.getOrDefault(feature.group(), 1);
      groupCounts.put(feature.group(), gridrank + 1);
      if (!feature.attrs().containsKey(Fields.RANK)) {
        feature.attrs().put(Fields.RANK, 10 + gridrank);
      }
    }
    return items;
  }

  /** Ordering defines the precedence of place classes. */
  enum PlaceType {
    CITY("city"),
    TOWN("town"),
    VILLAGE("village"),
    HAMLET("hamlet"),
    SUBURB("suburb"),
    QUARTER("quarter"),
    NEIGHBORHOOD("neighbourhood"),
    ISOLATED_DWELLING("isolated_dwelling"),
    UNKNOWN("unknown");

    private static final Map<String, PlaceType> byName = new HashMap<>();

    static {
      for (PlaceType place : values()) {
        byName.put(place.name, place);
      }
    }

    private final String name;

    PlaceType(String name) {
      this.name = name;
    }

    public static PlaceType forName(String name) {
      return byName.getOrDefault(name, UNKNOWN);
    }
  }

  /**
   * Information extracted from a natural earth geographic region that will be inspected when joining with OpenStreetMap
   * data.
   */
  private record NaturalEarthRegion(String name, int rank) {

    NaturalEarthRegion(String name, int maxRank, double... ranks) {
      this(name, (int) Math.ceil(DoubleStream.of(ranks).average().orElse(maxRank)));
    }
  }

  /**
   * Information extracted from a natural earth place label that will be inspected when joining with OpenStreetMap data.
   */
  private record NaturalEarthPoint(String name, String wikidata, int scaleRank, Set<String> names) {}
}<|MERGE_RESOLUTION|>--- conflicted
+++ resolved
@@ -258,15 +258,8 @@
       NaturalEarthRegion state = states.getOnlyContaining(element.source().worldGeometry().getCentroid());
       if (state != null) {
         var names = OmtLanguageUtils.getNames(element.source().tags(), translations);
-<<<<<<< HEAD
-=======
-        if (nullOrEmpty(names.get(Fields.NAME_EN))) {
-          names.put(Fields.NAME_EN, state.name);
-        }
+        
         int rank = Math.clamp(state.rank, 1, 6);
->>>>>>> f17cffe5
-
-        int rank = Math.min(6, Math.max(1, state.rank));
         int minzoom = rank == 1 ? 2 : Math.max(3, rank - 1);
         features.point(LAYER_NAME).setBufferPixels(BUFFER_SIZE)
           .putAttrs(names)
@@ -287,13 +280,8 @@
   public void process(Tables.OsmIslandPolygon element, FeatureCollector features) {
     try {
       double area = element.source().area();
-<<<<<<< HEAD
-      int rank = ISLAND_AREA_RANKS.ceilingEntry(area).getValue();
+      int rank = AREA_RANKS.ceilingEntry(area).getValue();
       int minzoom = 3 + rank;
-=======
-      int rank = AREA_RANKS.ceilingEntry(area).getValue();
-      int minzoom = rank <= 3 ? 8 : rank <= 4 ? 9 : 10;
->>>>>>> f17cffe5
 
       features.pointOnSurface(LAYER_NAME).setBufferPixels(BUFFER_SIZE)
         .putAttrs(OmtLanguageUtils.getNames(element.source().tags(), translations))
