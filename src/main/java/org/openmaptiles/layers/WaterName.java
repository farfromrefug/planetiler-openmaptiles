/*
Copyright (c) 2024, MapTiler.com & OpenMapTiles contributors.
All rights reserved.

Code license: BSD 3-Clause License

Redistribution and use in source and binary forms, with or without
modification, are permitted provided that the following conditions are met:

* Redistributions of source code must retain the above copyright notice, this
  list of conditions and the following disclaimer.

* Redistributions in binary form must reproduce the above copyright notice,
  this list of conditions and the following disclaimer in the documentation
  and/or other materials provided with the distribution.

* Neither the name of the copyright holder nor the names of its
  contributors may be used to endorse or promote products derived from
  this software without specific prior written permission.

THIS SOFTWARE IS PROVIDED BY THE COPYRIGHT HOLDERS AND CONTRIBUTORS "AS IS"
AND ANY EXPRESS OR IMPLIED WARRANTIES, INCLUDING, BUT NOT LIMITED TO, THE
IMPLIED WARRANTIES OF MERCHANTABILITY AND FITNESS FOR A PARTICULAR PURPOSE ARE
DISCLAIMED. IN NO EVENT SHALL THE COPYRIGHT HOLDER OR CONTRIBUTORS BE LIABLE
FOR ANY DIRECT, INDIRECT, INCIDENTAL, SPECIAL, EXEMPLARY, OR CONSEQUENTIAL
DAMAGES (INCLUDING, BUT NOT LIMITED TO, PROCUREMENT OF SUBSTITUTE GOODS OR
SERVICES; LOSS OF USE, DATA, OR PROFITS; OR BUSINESS INTERRUPTION) HOWEVER
CAUSED AND ON ANY THEORY OF LIABILITY, WHETHER IN CONTRACT, STRICT LIABILITY,
OR TORT (INCLUDING NEGLIGENCE OR OTHERWISE) ARISING IN ANY WAY OUT OF THE USE
OF THIS SOFTWARE, EVEN IF ADVISED OF THE POSSIBILITY OF SUCH DAMAGE.

Design license: CC-BY 4.0

See https://github.com/openmaptiles/openmaptiles/blob/master/LICENSE.md for details on usage
*/
package org.openmaptiles.layers;

import static org.openmaptiles.util.Utils.coalesce;
import static org.openmaptiles.util.Utils.nullIfEmpty;

import com.carrotsearch.hppc.LongObjectMap;
import com.onthegomap.planetiler.FeatureCollector;
import com.onthegomap.planetiler.collection.Hppc;
import com.onthegomap.planetiler.config.PlanetilerConfig;
import com.onthegomap.planetiler.geo.GeoUtils;
import com.onthegomap.planetiler.geo.GeometryException;
import org.openmaptiles.OpenMapTilesProfile;
import org.openmaptiles.generated.OpenMapTilesSchema;
import org.openmaptiles.generated.Tables;
import org.openmaptiles.util.OmtLanguageUtils;
import com.onthegomap.planetiler.reader.SourceFeature;
import com.onthegomap.planetiler.stats.Stats;
import com.onthegomap.planetiler.util.Parse;
import com.onthegomap.planetiler.util.Translations;
import java.util.Map;
import java.util.Set;
import java.util.concurrent.ConcurrentSkipListMap;
import org.locationtech.jts.geom.Geometry;
import org.slf4j.Logger;
import org.slf4j.LoggerFactory;

/**
 * Defines the logic for generating map elements for ocean and lake names in the {@code water_name} layer from source
 * features.
 * <p>
 * This class is ported to Java from
 * <a href="https://github.com/openmaptiles/openmaptiles/tree/master/layers/water_name">OpenMapTiles water_name sql
 * files</a>.
 */
public class WaterName implements
  OpenMapTilesSchema.WaterName,
  Tables.OsmMarinePoint.Handler,
  Tables.OsmWaterPolygon.Handler,
  OpenMapTilesProfile.NaturalEarthProcessor,
  OpenMapTilesProfile.LakeCenterlineProcessor {

  /*
   * Labels for lakes and oceans come primarily from OpenStreetMap data, but we also join
   * with the lake centerlines source to get linestring geometries for prominent lakes.
   * We also join with natural earth to make certain important lake/ocean labels visible
   * at lower zoom levels.
   */

  private static final Logger LOGGER = LoggerFactory.getLogger(WaterName.class);
<<<<<<< HEAD
  private static final double WORLD_AREA_FOR_4K_SQUARE_METERS =
    Math.pow(GeoUtils.metersToPixelAtEquator(0, Math.sqrt(70_000)) / 256d, 2);
  private static final double LOG2 = Math.log(2);
=======
  private static final Set<String> SEA_OR_OCEAN_PLACE = Set.of("sea", "ocean");
  private static final double IMPORTANT_MARINE_REGIONS_JOIN_DISTANCE =
    GeoUtils.metersToPixelAtEquator(0, 50_000) / 256d;
  private static final int MINZOOM_BAY = 9;
  private static final int MINZOOM_LAKE = 3;
  private static final int MINZOOM_SEA_AND_OCEAN = 0;
>>>>>>> f17cffe5
  private final Translations translations;
  // need to synchronize updates from multiple threads
  private final LongObjectMap<Geometry> lakeCenterlines = Hppc.newLongObjectHashMap();
  // may be updated concurrently by multiple threads
  private final ConcurrentSkipListMap<String, NaturalEarthRegion> importantMarinePoints = new ConcurrentSkipListMap<>();
  private final Stats stats;

  public WaterName(Translations translations, PlanetilerConfig config, Stats stats) {
    this.translations = translations;
    this.stats = stats;
  }

  @Override
  public void release() {
    lakeCenterlines.release();
    importantMarinePoints.clear();
  }

  @Override
  public void processLakeCenterline(SourceFeature feature, FeatureCollector features) {
    // TODO pull lake centerline computation into planetiler?
    long osmId = Math.abs(feature.getLong("OSM_ID"));
    if (osmId == 0L) {
      LOGGER.warn("Bad lake centerline. Tags: {}", feature.tags());
    } else {
      try {
        // multiple threads call this concurrently
        synchronized (this) {
          // if we already have a centerline for this OSM_ID, then merge the existing one with this one
          var newGeometry = feature.worldGeometry();
          var oldGeometry = lakeCenterlines.get(osmId);
          if (oldGeometry != null) {
            newGeometry = GeoUtils.combine(oldGeometry, newGeometry);
          }
          lakeCenterlines.put(osmId, newGeometry);
        }
      } catch (GeometryException e) {
        e.log(stats, "omt_water_name_lakeline", "Bad lake centerline: " + feature);
      }
    }
  }
  private String getMarinePointName(String name) {
    return name.replaceAll("\\s+", " ").trim().toLowerCase();
  }
  @Override
  public void processNaturalEarth(String table, SourceFeature feature, FeatureCollector features) {
    // use natural earth named polygons just as a source of name to zoom-level mappings for later
    if ("ne_10m_geography_marine_polys".equals(table)) {
      String name = feature.getString("name");
      Integer scalerank = Parse.parseIntOrNull(feature.getTag("scalerank"));
      if (name != null && scalerank != null) {
<<<<<<< HEAD
        name = getMarinePointName(name);
        importantMarinePoints.put(name, scalerank);
=======
        name = name.replaceAll("\\s+", " ").trim().toLowerCase();
        try {
          importantMarinePoints.put(name, new NaturalEarthRegion(feature.worldGeometry(), scalerank));
        } catch (GeometryException e) {
          e.log(stats, "ne_marine_polys",
            "Error getting geometry for natural earth feature " + table + " " + feature.getTag("ogc_fid"));
        }
>>>>>>> f17cffe5
      }
    }
  }

  private NaturalEarthRegion getImportantMarineRegion(Tables.OsmMarinePoint element) {
    var source = element.source();
    String name = element.name().toLowerCase();
    NaturalEarthRegion result = importantMarinePoints.get(name);
    if (result == null) {
      result = importantMarinePoints.get(source.getString("name:en", "").toLowerCase());
    }
    if (result == null) {
      result = importantMarinePoints.get(source.getString("name:es", "").toLowerCase());
    }
    if (result == null) {
      Map.Entry<String, NaturalEarthRegion> next = importantMarinePoints.ceilingEntry(name);
      if (next != null && next.getKey().startsWith(name)) {
        result = next.getValue();
      }
    }

    if (result == null) {
      return null;
    }
    try {
      double distance = result.geometry.distance(source.worldGeometry());
      if (distance <= IMPORTANT_MARINE_REGIONS_JOIN_DISTANCE) {
        return result;
      }
    } catch (GeometryException e) {
      e.log(stats, "osm_marine_point",
        "Error getting geometry for OSM marine point " + element.source().id());
    }

    return null;
  }

  @Override
  public void process(Tables.OsmMarinePoint element, FeatureCollector features) {
    if (!element.name().isBlank()) {
      String clazz = coalesce(
        nullIfEmpty(element.natural()),
        nullIfEmpty(element.place())
      );
      var source = element.source();
      // use name from OSM, but get min zoom from natural earth based on fuzzy name match...
      Integer rank = Parse.parseIntOrNull(source.getTag("rank"));
<<<<<<< HEAD
      String name = getMarinePointName(element.name());
      Integer nerank;
      if ((nerank = importantMarinePoints.get(name)) != null) {
        rank = nerank;
      } else if ((nerank = importantMarinePoints.get(getMarinePointName(source.getString("name:en", "")))) != null) {
        rank = nerank;
      } else if ((nerank = importantMarinePoints.get(getMarinePointName(source.getString("name:es", "")))) != null) {
        rank = nerank;
=======
      NaturalEarthRegion neRegion = getImportantMarineRegion(element);
      if (neRegion != null) {
        rank = neRegion.scalerank;
      }
      int minZoom;
      if ("ocean".equals(element.place())) {
        minZoom = 0;
      } else if (rank != null) {
        minZoom = rank;
      } else if ("bay".equals(element.natural())) {
        minZoom = 13;
>>>>>>> f17cffe5
      } else {
        minZoom = 8;
      }
      features.point(LAYER_NAME)
        .setBufferPixels(BUFFER_SIZE)
        .putAttrs(OmtLanguageUtils.getNames(source.tags(), translations))
<<<<<<< HEAD
        .setAttr(Fields.CLASS, place)
        .setAttr(Fields.INTERMITTENT, element.isIntermittent() ? 1 : null)
=======
        .setAttr(Fields.CLASS, clazz)
        .setAttr(Fields.INTERMITTENT, element.isIntermittent() ? 1 : 0)
>>>>>>> f17cffe5
        .setMinZoom(minZoom);
    }
  }

  @Override
  public void process(Tables.OsmWaterPolygon element, FeatureCollector features) {
<<<<<<< HEAD
    if (nullIfEmpty(element.name()) != null && !element.source().hasTag("amenity")) {
      try {
        Geometry centerlineGeometry = lakeCenterlines.get(element.source().id());
        FeatureCollector.Feature feature = null;
        int minzoom = 9;
        Geometry geometry = element.source().worldGeometry();
        double area = geometry.getArea();
        minzoom = (int) Math.floor(20 - Math.log(area / WORLD_AREA_FOR_4K_SQUARE_METERS) / LOG2);
        minzoom = Math.min(14, Math.max(4, minzoom));
        if (centerlineGeometry != null) {
          // prefer lake centerline if it exists
          feature = features.geometry(LAYER_NAME, centerlineGeometry)
            .setMinPixelSizeBelowZoom(13, 6d * element.name().length());
        } else if (!"riverbank".equals(element.waterway()) && !"river".equals(element.water())) {
          // otherwise just use a label point inside the lake
          feature = features.pointOnSurface(LAYER_NAME);
        }
        if (feature != null) {
          feature
          .setAttr(Fields.CLASS, FieldValues.CLASS_LAKE)
          .setBufferPixels(BUFFER_SIZE)
          .putAttrs(OmtLanguageUtils.getNames(element.source().tags(), translations))
          .setAttr(Fields.INTERMITTENT, element.isIntermittent() ? 1 : null)
          .setMinZoom(minzoom);
        }
      } catch (GeometryException e) {
        e.log(stats, "omt_water_polygon", "Unable to get geometry for water polygon " + element.source().id());
=======
    if (nullIfEmpty(element.name()) != null) {
      Geometry centerlineGeometry = lakeCenterlines.get(element.source().id());
      int minzoomCL = MINZOOM_BAY;
      String place = element.place();
      String clazz;
      if ("bay".equals(element.natural())) {
        clazz = FieldValues.CLASS_BAY;
      } else if ("sea".equals(place)) {
        clazz = FieldValues.CLASS_SEA;
      } else {
        clazz = FieldValues.CLASS_LAKE;
        minzoomCL = MINZOOM_LAKE;
      }
      if (centerlineGeometry != null) {
        // prefer lake centerline if it exists, but point will be also used if minzoom below 9 is calculated from area
        // note: Here we're diverging from OpenMapTiles: For bays with minzoom (based on area) point is used between
        // minzoom and Z8 and for Z9+ centerline is used, while OpenMaptiles sticks with points.
        setupOsmWaterPolygonFeature(
          element, features.geometry(LAYER_NAME, centerlineGeometry), clazz, minzoomCL)
            .setMinPixelSizeBelowZoom(13, 6d * element.name().length());
      }

      int minzoom = place != null && SEA_OR_OCEAN_PLACE.contains(place) ? MINZOOM_SEA_AND_OCEAN : MINZOOM_LAKE;
      if (centerlineGeometry == null || minzoom < minzoomCL) {
        // use a label point inside the lake but ...
        // ... if centerline already created, adjust maxzoom here to make sure we're not having both at same zoom level
        int maxzoom = centerlineGeometry != null ? minzoomCL - 1 : 14;
        setupOsmWaterPolygonFeature(element, features.pointOnSurface(LAYER_NAME), clazz, minzoom)
          .setMaxZoom(maxzoom)
          // Show a label if a water feature covers at least 1/4 of a tile or z14+
          .setMinPixelSizeBelowZoom(13, 128);
>>>>>>> f17cffe5
      }
    }
  }

  private FeatureCollector.Feature setupOsmWaterPolygonFeature(Tables.OsmWaterPolygon element,
    FeatureCollector.Feature output, String clazz, int minzoom) {
    output
      .setAttr(Fields.CLASS, clazz)
      .setBufferPixels(BUFFER_SIZE)
      .putAttrs(OmtLanguageUtils.getNames(element.source().tags(), translations))
      .setAttr(Fields.INTERMITTENT, element.isIntermittent() ? 1 : 0)
      .setMinZoom(minzoom);
    return output;
  }

  private record NaturalEarthRegion(
    Geometry geometry,
    int scalerank
  ) {}
}<|MERGE_RESOLUTION|>--- conflicted
+++ resolved
@@ -82,18 +82,12 @@
    */
 
   private static final Logger LOGGER = LoggerFactory.getLogger(WaterName.class);
-<<<<<<< HEAD
-  private static final double WORLD_AREA_FOR_4K_SQUARE_METERS =
-    Math.pow(GeoUtils.metersToPixelAtEquator(0, Math.sqrt(70_000)) / 256d, 2);
-  private static final double LOG2 = Math.log(2);
-=======
   private static final Set<String> SEA_OR_OCEAN_PLACE = Set.of("sea", "ocean");
   private static final double IMPORTANT_MARINE_REGIONS_JOIN_DISTANCE =
     GeoUtils.metersToPixelAtEquator(0, 50_000) / 256d;
   private static final int MINZOOM_BAY = 9;
   private static final int MINZOOM_LAKE = 3;
   private static final int MINZOOM_SEA_AND_OCEAN = 0;
->>>>>>> f17cffe5
   private final Translations translations;
   // need to synchronize updates from multiple threads
   private final LongObjectMap<Geometry> lakeCenterlines = Hppc.newLongObjectHashMap();
@@ -145,18 +139,13 @@
       String name = feature.getString("name");
       Integer scalerank = Parse.parseIntOrNull(feature.getTag("scalerank"));
       if (name != null && scalerank != null) {
-<<<<<<< HEAD
         name = getMarinePointName(name);
-        importantMarinePoints.put(name, scalerank);
-=======
-        name = name.replaceAll("\\s+", " ").trim().toLowerCase();
         try {
           importantMarinePoints.put(name, new NaturalEarthRegion(feature.worldGeometry(), scalerank));
         } catch (GeometryException e) {
           e.log(stats, "ne_marine_polys",
             "Error getting geometry for natural earth feature " + table + " " + feature.getTag("ogc_fid"));
         }
->>>>>>> f17cffe5
       }
     }
   }
@@ -204,16 +193,6 @@
       var source = element.source();
       // use name from OSM, but get min zoom from natural earth based on fuzzy name match...
       Integer rank = Parse.parseIntOrNull(source.getTag("rank"));
-<<<<<<< HEAD
-      String name = getMarinePointName(element.name());
-      Integer nerank;
-      if ((nerank = importantMarinePoints.get(name)) != null) {
-        rank = nerank;
-      } else if ((nerank = importantMarinePoints.get(getMarinePointName(source.getString("name:en", "")))) != null) {
-        rank = nerank;
-      } else if ((nerank = importantMarinePoints.get(getMarinePointName(source.getString("name:es", "")))) != null) {
-        rank = nerank;
-=======
       NaturalEarthRegion neRegion = getImportantMarineRegion(element);
       if (neRegion != null) {
         rank = neRegion.scalerank;
@@ -225,56 +204,21 @@
         minZoom = rank;
       } else if ("bay".equals(element.natural())) {
         minZoom = 13;
->>>>>>> f17cffe5
       } else {
         minZoom = 8;
       }
       features.point(LAYER_NAME)
         .setBufferPixels(BUFFER_SIZE)
         .putAttrs(OmtLanguageUtils.getNames(source.tags(), translations))
-<<<<<<< HEAD
-        .setAttr(Fields.CLASS, place)
+        .setAttr(Fields.CLASS, clazz)
         .setAttr(Fields.INTERMITTENT, element.isIntermittent() ? 1 : null)
-=======
-        .setAttr(Fields.CLASS, clazz)
-        .setAttr(Fields.INTERMITTENT, element.isIntermittent() ? 1 : 0)
->>>>>>> f17cffe5
         .setMinZoom(minZoom);
     }
   }
 
   @Override
   public void process(Tables.OsmWaterPolygon element, FeatureCollector features) {
-<<<<<<< HEAD
     if (nullIfEmpty(element.name()) != null && !element.source().hasTag("amenity")) {
-      try {
-        Geometry centerlineGeometry = lakeCenterlines.get(element.source().id());
-        FeatureCollector.Feature feature = null;
-        int minzoom = 9;
-        Geometry geometry = element.source().worldGeometry();
-        double area = geometry.getArea();
-        minzoom = (int) Math.floor(20 - Math.log(area / WORLD_AREA_FOR_4K_SQUARE_METERS) / LOG2);
-        minzoom = Math.min(14, Math.max(4, minzoom));
-        if (centerlineGeometry != null) {
-          // prefer lake centerline if it exists
-          feature = features.geometry(LAYER_NAME, centerlineGeometry)
-            .setMinPixelSizeBelowZoom(13, 6d * element.name().length());
-        } else if (!"riverbank".equals(element.waterway()) && !"river".equals(element.water())) {
-          // otherwise just use a label point inside the lake
-          feature = features.pointOnSurface(LAYER_NAME);
-        }
-        if (feature != null) {
-          feature
-          .setAttr(Fields.CLASS, FieldValues.CLASS_LAKE)
-          .setBufferPixels(BUFFER_SIZE)
-          .putAttrs(OmtLanguageUtils.getNames(element.source().tags(), translations))
-          .setAttr(Fields.INTERMITTENT, element.isIntermittent() ? 1 : null)
-          .setMinZoom(minzoom);
-        }
-      } catch (GeometryException e) {
-        e.log(stats, "omt_water_polygon", "Unable to get geometry for water polygon " + element.source().id());
-=======
-    if (nullIfEmpty(element.name()) != null) {
       Geometry centerlineGeometry = lakeCenterlines.get(element.source().id());
       int minzoomCL = MINZOOM_BAY;
       String place = element.place();
@@ -305,7 +249,6 @@
           .setMaxZoom(maxzoom)
           // Show a label if a water feature covers at least 1/4 of a tile or z14+
           .setMinPixelSizeBelowZoom(13, 128);
->>>>>>> f17cffe5
       }
     }
   }
@@ -316,7 +259,7 @@
       .setAttr(Fields.CLASS, clazz)
       .setBufferPixels(BUFFER_SIZE)
       .putAttrs(OmtLanguageUtils.getNames(element.source().tags(), translations))
-      .setAttr(Fields.INTERMITTENT, element.isIntermittent() ? 1 : 0)
+      .setAttr(Fields.INTERMITTENT, element.isIntermittent() ? 1 : null)
       .setMinZoom(minzoom);
     return output;
   }
