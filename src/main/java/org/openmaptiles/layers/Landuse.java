--- conflicted
+++ resolved
@@ -42,9 +42,6 @@
 import com.onthegomap.planetiler.FeatureMerge;
 import com.onthegomap.planetiler.ForwardingProfile;
 import com.onthegomap.planetiler.VectorTile;
-import org.openmaptiles.OpenMapTilesProfile;
-import org.openmaptiles.generated.OpenMapTilesSchema;
-import org.openmaptiles.generated.Tables;
 import com.onthegomap.planetiler.config.PlanetilerConfig;
 import com.onthegomap.planetiler.geo.GeometryException;
 import com.onthegomap.planetiler.reader.SourceFeature;
@@ -57,13 +54,10 @@
 import java.util.List;
 import java.util.Map;
 import java.util.Set;
-<<<<<<< HEAD
-=======
 import java.util.TreeMap;
 import org.openmaptiles.OpenMapTilesProfile;
 import org.openmaptiles.generated.OpenMapTilesSchema;
 import org.openmaptiles.generated.Tables;
->>>>>>> f17cffe5
 
 /**
  * Defines the logic for generating map elements for man-made land use polygons like cemeteries, zoos, and hospitals in
@@ -108,18 +102,10 @@
   public void processNaturalEarth(String table, SourceFeature feature, FeatureCollector features) {
     if ("ne_50m_urban_areas".equals(table)) {
       Double scalerank = Parse.parseDoubleOrNull(feature.getTag("scalerank"));
-<<<<<<< HEAD
-      // if (scalerank != null && scalerank <= 2) {
-      features.polygon(LAYER_NAME).setBufferPixels(BUFFER_SIZE)
-        .setAttr(Fields.CLASS, FieldValues.CLASS_RESIDENTIAL)
-        .setZoomRange(scalerank != null && scalerank <= 2 ? 4 : 5, 5);
-      // }
-=======
       int minzoom = (scalerank != null && scalerank <= 2) ? 4 : 5;
       features.polygon(LAYER_NAME).setBufferPixels(BUFFER_SIZE)
         .setAttr(Fields.CLASS, FieldValues.CLASS_RESIDENTIAL)
         .setZoomRange(minzoom, 5);
->>>>>>> f17cffe5
     }
   }
 
@@ -162,7 +148,6 @@
   @Override
   public List<VectorTile.Feature> postProcess(int zoom,
     List<VectorTile.Feature> items) throws GeometryException {
-<<<<<<< HEAD
     // List<VectorTile.Feature> toMerge = new ArrayList<>();
     // List<VectorTile.Feature> result = new ArrayList<>();
     // for (var item : items) {
@@ -172,32 +157,15 @@
     //     result.add(item);
     //   }
     // }
-    var merged = zoom <= 12 ?
-      FeatureMerge.mergeNearbyPolygons(items, config.minFeatureSize(zoom), 1, 0.1, 0.1) :
-      // reduces size of some heavy z13-14 tiles with lots of small polygons
-      FeatureMerge.mergeMultiPolygon(items);
-    // result.addAll(merged);
-    return merged;
-=======
-    List<VectorTile.Feature> toMerge = new ArrayList<>();
-    List<VectorTile.Feature> result = new ArrayList<>();
-    for (var item : items) {
-      if (FieldValues.CLASS_RESIDENTIAL.equals(item.attrs().get(Fields.CLASS))) {
-        toMerge.add(item);
-      } else {
-        result.add(item);
-      }
-    }
     List<VectorTile.Feature> merged;
     if (zoom <= 12) {
       double minDistAndBuffer = MINDIST_AND_BUFFER_SIZES.ceilingEntry(zoom).getValue();
-      merged = FeatureMerge.mergeNearbyPolygons(toMerge, 1, 1, minDistAndBuffer, minDistAndBuffer);
+      merged = FeatureMerge.mergeNearbyPolygons(items, 1, 1, minDistAndBuffer, minDistAndBuffer);
     } else {
       // reduces size of some heavy z13-14 tiles with lots of small polygons
-      merged = FeatureMerge.mergeMultiPolygon(toMerge);
+      merged = FeatureMerge.mergeMultiPolygon(items);
     }
     result.addAll(merged);
     return result;
->>>>>>> f17cffe5
   }
 }