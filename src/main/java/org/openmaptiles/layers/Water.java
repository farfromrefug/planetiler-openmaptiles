/*
Copyright (c) 2024, MapTiler.com & OpenMapTiles contributors.
All rights reserved.

Code license: BSD 3-Clause License

Redistribution and use in source and binary forms, with or without
modification, are permitted provided that the following conditions are met:

* Redistributions of source code must retain the above copyright notice, this
  list of conditions and the following disclaimer.

* Redistributions in binary form must reproduce the above copyright notice,
  this list of conditions and the following disclaimer in the documentation
  and/or other materials provided with the distribution.

* Neither the name of the copyright holder nor the names of its
  contributors may be used to endorse or promote products derived from
  this software without specific prior written permission.

THIS SOFTWARE IS PROVIDED BY THE COPYRIGHT HOLDERS AND CONTRIBUTORS "AS IS"
AND ANY EXPRESS OR IMPLIED WARRANTIES, INCLUDING, BUT NOT LIMITED TO, THE
IMPLIED WARRANTIES OF MERCHANTABILITY AND FITNESS FOR A PARTICULAR PURPOSE ARE
DISCLAIMED. IN NO EVENT SHALL THE COPYRIGHT HOLDER OR CONTRIBUTORS BE LIABLE
FOR ANY DIRECT, INDIRECT, INCIDENTAL, SPECIAL, EXEMPLARY, OR CONSEQUENTIAL
DAMAGES (INCLUDING, BUT NOT LIMITED TO, PROCUREMENT OF SUBSTITUTE GOODS OR
SERVICES; LOSS OF USE, DATA, OR PROFITS; OR BUSINESS INTERRUPTION) HOWEVER
CAUSED AND ON ANY THEORY OF LIABILITY, WHETHER IN CONTRACT, STRICT LIABILITY,
OR TORT (INCLUDING NEGLIGENCE OR OTHERWISE) ARISING IN ANY WAY OUT OF THE USE
OF THIS SOFTWARE, EVEN IF ADVISED OF THE POSSIBILITY OF SUCH DAMAGE.

Design license: CC-BY 4.0

See https://github.com/openmaptiles/openmaptiles/blob/master/LICENSE.md for details on usage
*/
package org.openmaptiles.layers;

import com.onthegomap.planetiler.FeatureCollector;
import com.onthegomap.planetiler.FeatureMerge;
import com.onthegomap.planetiler.ForwardingProfile;
import com.onthegomap.planetiler.VectorTile;
import org.openmaptiles.OpenMapTilesProfile;
import org.openmaptiles.generated.OpenMapTilesSchema;
import org.openmaptiles.generated.Tables;
import org.openmaptiles.util.Utils;
import com.onthegomap.planetiler.config.PlanetilerConfig;
import com.onthegomap.planetiler.expression.MultiExpression;
import com.onthegomap.planetiler.geo.GeometryException;
import com.onthegomap.planetiler.geo.PolygonIndex;
import com.onthegomap.planetiler.reader.SimpleFeature;
import com.onthegomap.planetiler.reader.SourceFeature;
import com.onthegomap.planetiler.stats.Stats;
import com.onthegomap.planetiler.util.Translations;
<<<<<<< HEAD
import com.onthegomap.planetiler.util.ZoomFunction;
import java.util.List;
import java.util.Map;
=======
import java.util.ArrayList;
import java.util.List;
import java.util.Map;
import java.util.concurrent.ConcurrentHashMap;
import java.util.function.Consumer;
import org.locationtech.jts.geom.Geometry;
import org.locationtech.jts.geom.util.GeometryFixer;
import org.openmaptiles.OpenMapTilesProfile;
import org.openmaptiles.generated.OpenMapTilesSchema;
import org.openmaptiles.generated.Tables;
import org.openmaptiles.util.Utils;
import org.slf4j.Logger;
import org.slf4j.LoggerFactory;
>>>>>>> f17cffe5

/**
 * Defines the logic for generating map elements for oceans and lakes in the {@code water} layer from source features.
 * <p>
 * This class is ported to Java from
 * <a href="https://github.com/openmaptiles/openmaptiles/tree/master/layers/water">OpenMapTiles water sql files</a>.
 */
public class Water implements
  OpenMapTilesSchema.Water,
  Tables.OsmWaterPolygon.Handler,
  OpenMapTilesProfile.NaturalEarthProcessor,
  OpenMapTilesProfile.OsmWaterPolygonProcessor,
  ForwardingProfile.FeaturePostProcessor,
  OpenMapTilesProfile.FinishHandler {

  /*
   * At low zoom levels, use natural earth for oceans and major lakes, and at high zoom levels
   * use OpenStreetMap data. OpenStreetMap data contains smaller bodies of water, but not
   * large ocean polygons. For oceans, use https://osmdata.openstreetmap.de/data/water-polygons.html
   * which infers ocean polygons by preprocessing all coastline elements.
   */

  private static final Logger LOGGER = LoggerFactory.getLogger(Water.class);
  // smallest NE lake is around 4.42E-13, smallest matching OSM lake is 9.34E-13, this is slightly bellow that
  // and approx. 33% of OSM features are smaller than this, hence to save some CPU cycles:
  private static final double OSM_ID_MATCH_AREA_LIMIT = Math.pow(4, -20);

  private final MultiExpression.Index<String> classMapping;
  private final PlanetilerConfig config;
  private final Stats stats;
  private PolygonIndex<LakeInfo> neLakeIndex = PolygonIndex.create();
  private final Map<String, Map<String, LakeInfo>> neLakeNameMaps = new ConcurrentHashMap<>();
  private final List<LakeInfo> neAllLakeInfos = new ArrayList<>();

  private static final ZoomFunction<Number> MIN_PIXEL_SIZE_THRESHOLDS = ZoomFunction.fromMaxZoomThresholds(Map.of(
    11, 0,
    10, 1.6,
    8, 1
  ));

  public Water(Translations translations, PlanetilerConfig config, Stats stats) {
    this.classMapping = FieldMappings.Class.index();
    this.config = config;
    this.stats = stats;
  }

  @Override
  public void processNaturalEarth(String table, SourceFeature feature, FeatureCollector features) {
    record WaterInfo(int minZoom, int maxZoom, String clazz) {}
    WaterInfo info = switch (table) {
      case "ne_110m_ocean" -> new WaterInfo(0, 1, FieldValues.CLASS_OCEAN);
      case "ne_50m_ocean" -> new WaterInfo(2, 4, FieldValues.CLASS_OCEAN);
      case "ne_10m_ocean" -> new WaterInfo(5, 5, FieldValues.CLASS_OCEAN);
      default -> null;
    };
    if (info != null) {
      setupNeWaterFeature(features, info.minZoom, info.maxZoom, info.clazz, null);
      return;
    }

    LakeInfo lakeInfo = switch (table) {
      case "ne_110m_lakes" -> new LakeInfo(0, 1, FieldValues.CLASS_LAKE);
      case "ne_50m_lakes" -> new LakeInfo(2, 3, FieldValues.CLASS_LAKE);
      case "ne_10m_lakes" -> new LakeInfo(4, 5, FieldValues.CLASS_LAKE);
      default -> null;
    };
    if (lakeInfo != null) {
      try {
        var geom = feature.worldGeometry();
        if (geom.isValid()) {
          lakeInfo.geom = geom;
        } else {
          LOGGER.debug("Fixing geometry of NE lake {}", feature.getLong("ne_id"));
          lakeInfo.geom = GeometryFixer.fix(geom);
        }
        lakeInfo.name = feature.getString("name");
        lakeInfo.neId = feature.getLong("ne_id");

        var neLakeNameMap = neLakeNameMaps.computeIfAbsent(table, t -> new ConcurrentHashMap<>());

        // need to externally synchronize inserts into ArrayList
        synchronized (this) {
          neAllLakeInfos.add(lakeInfo);
        }
        neLakeIndex.put(geom, lakeInfo);
        if (lakeInfo.name != null) {
          // on name collision, bigger lake gets on the name list
          neLakeNameMap.merge(lakeInfo.name, lakeInfo,
            (prev, next) -> next.geom.getArea() > prev.geom.getArea() ? next : prev);
        }
      } catch (GeometryException e) {
        e.log(stats, "omt_water_ne",
          "Error getting geometry for natural earth feature " + table + " " + feature.getTag("ogc_fid"));
        // make sure we have this NE lake even if without OSM ID
        setupNeWaterFeature(features, lakeInfo.minZoom, lakeInfo.maxZoom, lakeInfo.clazz, null);
      }
    }
  }

  private void setupNeWaterFeature(FeatureCollector features, int minZoom, int maxZoom, String clazz, Long osmId) {
    features.polygon(LAYER_NAME)
      .setBufferPixels(BUFFER_SIZE)
      .setZoomRange(minZoom, maxZoom)
      .setAttr(Fields.CLASS, clazz)
      .setAttr(Fields.ID, osmId);
  }

  @Override
  public void processOsmWater(SourceFeature feature, FeatureCollector features) {
    features.polygon(LAYER_NAME)
      .setBufferPixels(BUFFER_SIZE)
      .setAttr(Fields.CLASS, FieldValues.CLASS_OCEAN)
      .setMinZoom(6);
  }

  @Override
  public void process(Tables.OsmWaterPolygon element, FeatureCollector features) {
    if (!"bay".equals(element.natural())) {
      String clazz = "riverbank".equals(element.waterway()) ? FieldValues.CLASS_RIVER :
        classMapping.getOrElse(element.source(), FieldValues.CLASS_LAKE);
      features.polygon(LAYER_NAME)
        .setBufferPixels(BUFFER_SIZE)
        .setMinPixelSizeOverrides(MIN_PIXEL_SIZE_THRESHOLDS)
        .setMinZoom(clazz == FieldValues.CLASS_RIVER ? 8 : 6)
        .setSimplifyUsingVW(true)
        .setPixelToleranceFactor(0.8)
        .setAttr(Fields.INTERMITTENT, element.isIntermittent() ? 1 : null)
        .setAttrWithMinzoom(Fields.BRUNNEL, Utils.brunnel(element.isBridge(), element.isTunnel()), 12)
<<<<<<< HEAD
        .setAttr(Fields.CLASS, Utils.nullIfString(clazz, FieldValues.CLASS_LAKE));
=======
        .setAttr(Fields.CLASS, clazz);

      try {
        attemptNeLakeIdMapping(element);
      } catch (GeometryException e) {
        e.log(stats, "omt_water",
          "Unable to add OSM ID to natural earth water feature", config.logJtsExceptions());
      }
    }
  }

  void attemptNeLakeIdMapping(Tables.OsmWaterPolygon element) throws GeometryException {
    // if OSM lake is too small for Z6 (e.g. area bellow ~4px) we assume there is no matching NE lake
    var geom = element.source().worldGeometry();
    if (geom.getArea() < OSM_ID_MATCH_AREA_LIMIT) {
      return;
    }

    if (!geom.isValid()) {
      geom = GeometryFixer.fix(geom);
      stats.dataError("omt_fix_water_before_ne_intersect");
      LOGGER.debug("Fixing geometry of OSM element {} before attempt to add ID to natural earth water feature",
        element.source().id());
    }

    // match by name:
    boolean match = false;
    if (element.name() != null) {
      for (var map : neLakeNameMaps.values()) {
        var lakeInfo = map.get(element.name());
        if (lakeInfo != null) {
          match = true;
          fillOsmIdIntoNeLake(element, geom, lakeInfo, true);
        }
      }
    }
    if (match) {
      return;
    }

    // match by intersection:
    List<LakeInfo> items = neLakeIndex.getIntersecting(geom);
    for (var lakeInfo : items) {
      fillOsmIdIntoNeLake(element, geom, lakeInfo, false);
    }
  }

  /*
   * When we match lakes with `neLakeIndexes` then `intersetsCheckNeeded` should be `false`,
   * otherwise `true`, to make sure we DO check the intersection but to avoid checking it twice.
   */
  void fillOsmIdIntoNeLake(Tables.OsmWaterPolygon element, Geometry geom, LakeInfo lakeInfo,
    boolean intersetsCheckNeeded) {
    final Geometry neGeom = lakeInfo.geom;
    if (intersetsCheckNeeded && !neGeom.intersects(geom)) {
      return;
    }
    final var intersection = neGeom.intersection(geom);

    // Should match following in OpenMapTiles: Distinct on keeps just the first occurence -> order by 'area_ratio DESC'
    // With a twist: NE geometry is always the same, hence we can make it a little bit faster by dropping "ratio"
    // and compare only the intersection area: bigger area -> bigger ratio.
    double area = intersection.getArea();
    lakeInfo.mergeId(element.source().id(), area);
  }

  @Override
  public void finish(String sourceName, FeatureCollector.Factory featureCollectors,
    Consumer<FeatureCollector.Feature> emit) {
    if (OpenMapTilesProfile.OSM_SOURCE.equals(sourceName)) {
      var timer = stats.startStage("ne_lakes");
      for (var item : neAllLakeInfos) {
        var features = featureCollectors.get(SimpleFeature.fromWorldGeometry(item.geom));
        setupNeWaterFeature(features, item.minZoom, item.maxZoom, item.clazz, item.osmId);
        for (var feature : features) {
          emit.accept(feature);
        }
      }
      neLakeNameMaps.clear();
      neLakeIndex = null;
      neAllLakeInfos.clear();
      timer.stop();
>>>>>>> f17cffe5
    }
  }

  @Override
  public List<VectorTile.Feature> postProcess(int zoom, List<VectorTile.Feature> items) throws GeometryException {
    return items.size() > 1 ? FeatureMerge.mergeOverlappingPolygons(items, config.minFeatureSize(zoom)) : items;
  }

  /**
   * Information to hold onto from processing an NE lake to determine OSM ID later.
   */
  private static class LakeInfo {
    String name;
    int minZoom;
    int maxZoom;
    String clazz;
    Geometry geom;
    Long osmId;
    long neId;
    double area;

    public LakeInfo(int minZoom, int maxZoom, String clazz) {
      this.name = null;
      this.minZoom = minZoom;
      this.maxZoom = maxZoom;
      this.clazz = clazz;
      this.osmId = null;
      this.neId = -1;
      this.area = 0;
    }

    public synchronized void mergeId(Long newId, double newArea) {
      if (newArea > area) {
        osmId = newId;
        area = newArea;
      }
    }
  }
}<|MERGE_RESOLUTION|>--- conflicted
+++ resolved
@@ -51,11 +51,7 @@
 import com.onthegomap.planetiler.reader.SourceFeature;
 import com.onthegomap.planetiler.stats.Stats;
 import com.onthegomap.planetiler.util.Translations;
-<<<<<<< HEAD
 import com.onthegomap.planetiler.util.ZoomFunction;
-import java.util.List;
-import java.util.Map;
-=======
 import java.util.ArrayList;
 import java.util.List;
 import java.util.Map;
@@ -69,7 +65,6 @@
 import org.openmaptiles.util.Utils;
 import org.slf4j.Logger;
 import org.slf4j.LoggerFactory;
->>>>>>> f17cffe5
 
 /**
  * Defines the logic for generating map elements for oceans and lakes in the {@code water} layer from source features.
@@ -198,10 +193,7 @@
         .setPixelToleranceFactor(0.8)
         .setAttr(Fields.INTERMITTENT, element.isIntermittent() ? 1 : null)
         .setAttrWithMinzoom(Fields.BRUNNEL, Utils.brunnel(element.isBridge(), element.isTunnel()), 12)
-<<<<<<< HEAD
         .setAttr(Fields.CLASS, Utils.nullIfString(clazz, FieldValues.CLASS_LAKE));
-=======
-        .setAttr(Fields.CLASS, clazz);
 
       try {
         attemptNeLakeIdMapping(element);
@@ -283,7 +275,6 @@
       neLakeIndex = null;
       neAllLakeInfos.clear();
       timer.stop();
->>>>>>> f17cffe5
     }
   }
 
