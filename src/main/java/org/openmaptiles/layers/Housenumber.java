--- conflicted
+++ resolved
@@ -145,9 +145,8 @@
   @Override
   public List<VectorTile.Feature> postProcess(int zoom, List<VectorTile.Feature> list) throws GeometryException {
     // remove duplicate house numbers, features without name tag are prioritized
-<<<<<<< HEAD
     // var items = list.stream()
-    //   .collect(Collectors.groupingBy(f -> f.attrs().get(TEMP_PARTITION)))
+    //   .collect(Collectors.groupingBy(f -> f.tags().get(TEMP_PARTITION)))
     //   .values().stream()
     //   .flatMap(
     //     g -> g.stream().min(BY_TEMP_HAS_NAME).stream()
@@ -156,24 +155,9 @@
 
     // // remove temporary attributes
     // for (var item : items) {
-    //   item.attrs().remove(TEMP_HAS_NAME);
-    //   item.attrs().remove(TEMP_PARTITION);
+    //   item.tags().remove(TEMP_HAS_NAME);
+    //   item.tags().remove(TEMP_PARTITION);
     // }
-=======
-    var items = list.stream()
-      .collect(Collectors.groupingBy(f -> f.tags().get(TEMP_PARTITION)))
-      .values().stream()
-      .flatMap(
-        g -> g.stream().min(BY_TEMP_HAS_NAME).stream()
-      )
-      .toList();
-
-    // remove temporary attributes
-    for (var item : items) {
-      item.tags().remove(TEMP_HAS_NAME);
-      item.tags().remove(TEMP_PARTITION);
-    }
->>>>>>> d60cef41
 
     // reduces the size of some heavy z14 tiles with many repeated housenumber values by 60% or more
     return FeatureMerge.mergeMultiPoint(list);
