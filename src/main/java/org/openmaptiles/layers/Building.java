/*
Copyright (c) 2023, MapTiler.com & OpenMapTiles contributors.
All rights reserved.

Code license: BSD 3-Clause License

Redistribution and use in source and binary forms, with or without
modification, are permitted provided that the following conditions are met:

* Redistributions of source code must retain the above copyright notice, this
  list of conditions and the following disclaimer.

* Redistributions in binary form must reproduce the above copyright notice,
  this list of conditions and the following disclaimer in the documentation
  and/or other materials provided with the distribution.

* Neither the name of the copyright holder nor the names of its
  contributors may be used to endorse or promote products derived from
  this software without specific prior written permission.

THIS SOFTWARE IS PROVIDED BY THE COPYRIGHT HOLDERS AND CONTRIBUTORS "AS IS"
AND ANY EXPRESS OR IMPLIED WARRANTIES, INCLUDING, BUT NOT LIMITED TO, THE
IMPLIED WARRANTIES OF MERCHANTABILITY AND FITNESS FOR A PARTICULAR PURPOSE ARE
DISCLAIMED. IN NO EVENT SHALL THE COPYRIGHT HOLDER OR CONTRIBUTORS BE LIABLE
FOR ANY DIRECT, INDIRECT, INCIDENTAL, SPECIAL, EXEMPLARY, OR CONSEQUENTIAL
DAMAGES (INCLUDING, BUT NOT LIMITED TO, PROCUREMENT OF SUBSTITUTE GOODS OR
SERVICES; LOSS OF USE, DATA, OR PROFITS; OR BUSINESS INTERRUPTION) HOWEVER
CAUSED AND ON ANY THEORY OF LIABILITY, WHETHER IN CONTRACT, STRICT LIABILITY,
OR TORT (INCLUDING NEGLIGENCE OR OTHERWISE) ARISING IN ANY WAY OUT OF THE USE
OF THIS SOFTWARE, EVEN IF ADVISED OF THE POSSIBILITY OF SUCH DAMAGE.

Design license: CC-BY 4.0

See https://github.com/openmaptiles/openmaptiles/blob/master/LICENSE.md for details on usage
*/
package org.openmaptiles.layers;

import static org.openmaptiles.util.Utils.coalesce;
import static org.openmaptiles.util.Utils.nullIfInt;
import static com.onthegomap.planetiler.util.MemoryEstimator.CLASS_HEADER_BYTES;
import static com.onthegomap.planetiler.util.Parse.parseDoubleOrNull;
import static java.util.Map.entry;

import com.onthegomap.planetiler.FeatureCollector;
import com.onthegomap.planetiler.FeatureMerge;
import com.onthegomap.planetiler.ForwardingProfile;
import com.onthegomap.planetiler.VectorTile;
import org.openmaptiles.OpenMapTilesProfile;
import org.openmaptiles.generated.OpenMapTilesSchema;
import org.openmaptiles.generated.Tables;
import com.onthegomap.planetiler.config.PlanetilerConfig;
import com.onthegomap.planetiler.geo.GeometryException;
import com.onthegomap.planetiler.geo.SimplifyMethod;
import com.onthegomap.planetiler.reader.osm.OsmElement;
import com.onthegomap.planetiler.reader.osm.OsmRelationInfo;
import com.onthegomap.planetiler.stats.Stats;
import com.onthegomap.planetiler.util.MemoryEstimator;
import com.onthegomap.planetiler.util.Translations;
import java.util.List;
import java.util.Locale;
import java.util.Map;
<<<<<<< HEAD
=======
import org.openmaptiles.generated.OpenMapTilesSchema;
import org.openmaptiles.generated.Tables;
>>>>>>> d60cef41

/**
 * Defines the logic for generating map elements for buildings in the {@code building} layer from source features.
 * <p>
 * This class is ported to Java from
 * <a href="https://github.com/openmaptiles/openmaptiles/tree/master/layers/building">OpenMapTiles building sql
 * files</a>.
 */
public class Building implements
  OpenMapTilesSchema.Building,
  Tables.OsmBuildingPolygon.Handler,
  ForwardingProfile.LayerPostProcessor,
  ForwardingProfile.OsmRelationPreprocessor {

  /*
   * Emit all buildings from OSM data at z14.
   *
   * At z13, emit all buildings at process-time, but then at tile render-time,
   * merge buildings that are overlapping or almost touching into combined
   * buildings so that entire city blocks show up as a single building polygon.
   *
   * THIS IS VERY EXPENSIVE! Merging buildings at z13 adds about 50% to the
   * total map generation time.  To disable it, set building_merge_z13 argument
   * to false.
   */

  private static final Map<String, String> MATERIAL_COLORS = Map.ofEntries(
    entry("cement_block", "#6a7880"),
    entry("brick", "#bd8161"),
    entry("plaster", "#dadbdb"),
    entry("wood", "#d48741"),
    entry("concrete", "#d3c2b0"),
    entry("metal", "#b7b1a6"),
    entry("stone", "#b4a995"),
    entry("mud", "#9d8b75"),
    entry("steel", "#b7b1a6"), // same as metal
    entry("glass", "#5a81a0"),
    entry("traditional", "#bd8161"), // same as brick
    entry("masonry", "#bd8161"), // same as brick
    entry("Brick", "#bd8161"), // same as brick
    entry("tin", "#b7b1a6"), // same as metal
    entry("timber_framing", "#b3b0a9"),
    entry("sandstone", "#b4a995"), // same as stone
    entry("clay", "#9d8b75") // same as mud
  );
  private final boolean mergeZ13Buildings;

  public Building(Translations translations, PlanetilerConfig config, Stats stats) {
    this.mergeZ13Buildings = config.arguments().getBoolean(
      "building_merge_z13",
      "building layer: merge nearby buildings at z13",
      false
    );
  }

  @Override
  public List<OsmRelationInfo> preprocessOsmRelation(OsmElement.Relation relation) {
    if (relation.hasTag("type", "building")) {
      return List.of(new BuildingRelationInfo(relation.id()));
    }
    return null;
  }

  @Override
  public void process(Tables.OsmBuildingPolygon element, FeatureCollector features) {
    Boolean hide3d = null;
    var relations = element.source().relationInfo(BuildingRelationInfo.class);
    for (var relation : relations) {
      if ("outline".equals(relation.role())) {
        hide3d = true;
        break;
      }
    }

    String color = element.colour();
    if (color == null && element.material() != null) {
      color = MATERIAL_COLORS.get(element.material());
    }
    if (color != null) {
      color = color.toLowerCase(Locale.ROOT);
    }

    Double height = coalesce(
      parseDoubleOrNull(element.height()),
      parseDoubleOrNull(element.buildingheight())
    );
    Double minHeight = coalesce(
      parseDoubleOrNull(element.minHeight()),
      parseDoubleOrNull(element.buildingminHeight())
    );
    Double levels = coalesce(
      parseDoubleOrNull(element.levels()),
      parseDoubleOrNull(element.buildinglevels())
    );
    Double minLevels = coalesce(
      parseDoubleOrNull(element.minLevel()),
      parseDoubleOrNull(element.buildingminLevel())
    );

    int renderHeight = (int) Math.ceil(height != null ? height : levels != null ? (levels * 3.66) : 5);
    int renderMinHeight = (int) Math.floor(minHeight != null ? minHeight : minLevels != null ? (minLevels * 3.66) : 0);

    if (renderHeight < 3660 && renderMinHeight < 3660) {
      var feature = features.polygon(LAYER_NAME).setBufferPixels(BUFFER_SIZE)
        .setMinZoom(this.mergeZ13Buildings ? 13 : 14)
        // .setMinPixelSize(2)
        .setAttrWithMinzoom(Fields.RENDER_HEIGHT, nullIfInt(renderHeight, 5), 14)
        .setAttrWithMinzoom(Fields.RENDER_MIN_HEIGHT, nullIfInt(renderMinHeight, 0), 14)
        // .setAttrWithMinzoom(Fields.COLOUR, color, 14)
        .setSimplifyMethod(SimplifyMethod.VISVALINGAM_WHYATT)
        // .setPixelToleranceAtMaxZoom(256d / 4096 * 1.5)
        .setAttrWithMinzoom(Fields.HIDE_3D, hide3d, 14)
        // .setAttrWithMinzoom("amenity", nullIfEmpty(element.amenity()), 14)
        // .setAttrWithMinzoom("shop", nullIfEmpty(element.shop()), 14)
        // .setAttrWithMinzoom("tourism", nullIfEmpty(element.tourism()), 14)
        // .setAttrWithMinzoom("leisure", nullIfEmpty(element.leisure()), 14)
        // .setAttrWithMinzoom("aerialway", nullIfEmpty(element.aerialway()), 14)
        .setSortKey(renderHeight);
      if (mergeZ13Buildings) {
        feature
          .setMinPixelSize(0.1)
          .setPixelTolerance(0.25);
      }
    }
  }

  @Override
  public List<VectorTile.Feature> postProcess(int zoom,
    List<VectorTile.Feature> items) throws GeometryException {
    // return (mergeZ13Buildings && zoom == 13) ? FeatureMerge.mergeNearbyPolygons(items, 4, 4, 0.5, 0.5) : items;
    return (mergeZ13Buildings && zoom == 13) ?
      FeatureMerge.mergeNearbyPolygons(items, 4, 4, 0.5, 0.5) :
      // reduces the size of some heavy z14 tiles with many small buildings by 60% or more
      FeatureMerge.mergeMultiPolygon(items);
  }

  private record BuildingRelationInfo(long id) implements OsmRelationInfo {

    @Override
    public long estimateMemoryUsageBytes() {
      return CLASS_HEADER_BYTES + MemoryEstimator.estimateSizeLong(id);
    }
  }
}<|MERGE_RESOLUTION|>--- conflicted
+++ resolved
@@ -59,11 +59,8 @@
 import java.util.List;
 import java.util.Locale;
 import java.util.Map;
-<<<<<<< HEAD
-=======
 import org.openmaptiles.generated.OpenMapTilesSchema;
 import org.openmaptiles.generated.Tables;
->>>>>>> d60cef41
 
 /**
  * Defines the logic for generating map elements for buildings in the {@code building} layer from source features.
