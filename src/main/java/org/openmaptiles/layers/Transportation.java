--- conflicted
+++ resolved
@@ -141,12 +141,10 @@
   private static final Set<String> ACCESS_NO_VALUES = Set.of(
     "private", "no"
   );
-<<<<<<< HEAD
   private static final List<String> SAC_SCALE_VALUES =
     Arrays.asList("hiking", "mountain_hiking", "demanding_mountain_hiking", "alpine_hiking", "demanding_alpine_hiking",
       "difficult_alpine_hiking");
   private static final List<String> TRACK_TYPE_VALUES = Arrays.asList("grade1", "grade2", "grade3", "grade4", "grade5");
-=======
   // ... and also Z4_MOTORWAY_NY_NETWORK, except those in Z5_MOTORWAYS_BY_NETWORK:
   private static final Set<RouteNetwork> Z5_TRUNK_BY_NETWORK = Set.of(
     RouteNetwork.CA_TRANSCANADA,
@@ -170,7 +168,6 @@
   private static final Set<String> CA_BC_AS_ARTERIAL_BY_REF = Set.of(
     "3", "5", "99"
   );
->>>>>>> f17cffe5
   private static final ZoomFunction.MeterToPixelThresholds MIN_LENGTH = ZoomFunction.meterThresholds()
     .put(7, 50)
     .put(6, 100)
@@ -183,26 +180,16 @@
     .thenComparing(routeRelation -> coalesce(routeRelation.network(), ""))
     .thenComparingInt(r -> r.ref().length())
     .thenComparing(RouteRelation::ref);
-<<<<<<< HEAD
-=======
   private static final Set<Integer> ONEWAY_VALUES = Set.of(-1, 1);
   private final Map<String, Integer> MINZOOMS;
   private static final String LIMIT_MERGE_TAG = "__limit_merge";
->>>>>>> f17cffe5
   private final AtomicBoolean loggedNoGb = new AtomicBoolean(false);
   private final AtomicBoolean loggedNoIreland = new AtomicBoolean(false);
   private final boolean z13Paths;
-<<<<<<< HEAD
-  private PreparedGeometry greatBritain = null;
-  private final Map<String, Integer> MINZOOMS;
-  private final Stats stats;
-  private final PlanetilerConfig config;
-=======
   private final Stats stats;
   private final PlanetilerConfig config;
   private PreparedGeometry greatBritain = null;
   private PreparedGeometry ireland = null;
->>>>>>> f17cffe5
 
   public Transportation(Translations translations, PlanetilerConfig config, Stats stats) {
     this.config = config;
@@ -342,21 +329,6 @@
     return "bridge".equals(manMade) || "pier".equals(manMade);
   }
 
-<<<<<<< HEAD
-  enum RouteNetwork {
-
-    US_INTERSTATE("us-interstate"),
-    US_HIGHWAY("us-highway"),
-    US_STATE("us-state"),
-    CA_TRANSCANADA("ca-transcanada"),
-    GB_MOTORWAY("gb-motorway"),
-    GB_TRUNK("gb-trunk");
-
-    final String name;
-
-    RouteNetwork(String name) {
-      this.name = name;
-=======
   @Override
   public void processNaturalEarth(String table, SourceFeature feature,
     FeatureCollector features) {
@@ -387,141 +359,140 @@
       } catch (GeometryException e) {
         LOGGER.error("Failed to get Ireland Polygon: " + e);
       }
->>>>>>> f17cffe5
-    }
-  }
-
-  @Override
-  public List<OsmRelationInfo> preprocessOsmRelation(OsmElement.Relation relation) {
-    if (relation.hasTag("route", "road", "hiking")) {
-      RouteNetwork networkType = null;
-      String network = relation.getString("network");
-      String ref = relation.getString("ref");
-      String name = nullIfEmpty(relation.getString("name"));
-      String colour = coalesce(
-        nullIfEmpty(relation.getString("colour")), nullIfEmpty(relation.getString("ref:colour")));
-
-      if ("US:I".equals(network)) {
-        networkType = RouteNetwork.US_INTERSTATE;
-      } else if ("US:US".equals(network)) {
-        networkType = RouteNetwork.US_HIGHWAY;
-      } else if (network != null && network.length() == 5 && network.startsWith("US:")) {
-        networkType = RouteNetwork.US_STATE;
-      } else if (network != null && network.startsWith("CA:transcanada")) {
-        networkType = RouteNetwork.CA_TRANSCANADA;
-      } else if ("CA:QC:A".equals(network)) {
-        networkType = RouteNetwork.CA_PROVINCIAL_ARTERIAL;
-      } else if ("CA:ON:primary".equals(network)) {
-        if (ref != null && ref.length() == 3 && ref.startsWith("4")) {
-          networkType = RouteNetwork.CA_PROVINCIAL_ARTERIAL;
-        } else if ("QEW".equals(ref)) {
-          networkType = RouteNetwork.CA_PROVINCIAL_ARTERIAL;
-        } else {
-          networkType = RouteNetwork.CA_PROVINCIAL;
-        }
-      } else if ("CA:MB:PTH".equals(network) && "75".equals(ref)) {
-        networkType = RouteNetwork.CA_PROVINCIAL_ARTERIAL;
-      } else if ("CA:AB:primary".equals(network) && ref != null && CA_AB_PRIMARY_AS_ARTERIAL_BY_REF.contains(ref)) {
-        networkType = RouteNetwork.CA_PROVINCIAL_ARTERIAL;
-      } else if ("CA:BC".equals(network) && ref != null && CA_BC_AS_ARTERIAL_BY_REF.contains(ref)) {
-        networkType = RouteNetwork.CA_PROVINCIAL_ARTERIAL;
-      } else if (network != null && ((network.length() == 5 && network.startsWith("CA:")) ||
-        (network.length() >= 6 && network.startsWith("CA:") && network.charAt(5) == ':'))) {
-        // in SQL: LIKE 'CA:__' OR network LIKE 'CA:__:%'; but wanted to avoid regexp hence more ugly
-        networkType = RouteNetwork.CA_PROVINCIAL;
-      }
-
-      int rank = switch (coalesce(network, "")) {
-        case "iwn", "nwn", "rwn" -> 1;
-        case "lwn" -> 2;
-        default -> (relation.hasTag("osmc:symbol") || relation.hasTag("colour")) ? 2 : 3;
-      };
-
-      if (network != null || rank < 3) {
-        return List
-          .of(new RouteRelation(coalesce(ref, ""), network, name, colour, networkType, (byte) rank, relation.id()));
-      }
-    }
-    return null;
-  }
-
-  List<RouteRelation> getRouteRelations(Tables.OsmHighwayLinestring element) {
-    String ref = element.ref();
-    List<OsmReader.RelationMember<RouteRelation>> relations = element.source().relationInfo(RouteRelation.class);
-    List<RouteRelation> result = new ArrayList<>(relations.size() + 1);
-    for (var relationMember : relations) {
-      var relation = relationMember.relation();
-      // avoid duplicates - list should be very small and usually only one
-      if (!result.contains(relation)) {
-        result.add(relation);
-      }
-    }
-    if (ref != null) {
-      // GB doesn't use regular relations like everywhere else, so if we are
-      // in GB then use a naming convention instead.
-      Matcher refMatcher = GREAT_BRITAIN_REF_NETWORK_PATTERN.matcher(ref);
-      if (refMatcher.find()) {
-        if (greatBritain == null) {
-          if (!loggedNoGb.get() && loggedNoGb.compareAndSet(false, true)) {
-            LOGGER.warn("No GB polygon for inferring route network types");
-          }
-        } else {
-          try {
-            Geometry wayGeometry = element.source().worldGeometry();
-            if (greatBritain.intersects(wayGeometry)) {
-              Transportation.RouteNetwork networkType = switch (element.highway()) {
-                case "motorway" -> Transportation.RouteNetwork.GB_MOTORWAY;
-                case "trunk" -> RouteNetwork.GB_TRUNK;
-                case "primary", "secondary" -> RouteNetwork.GB_PRIMARY;
-                default -> null;
-              };
-              result.add(new RouteRelation(refMatcher.group(),
-                networkType == null ? null : networkType.network,
-                null, null,
-                networkType, (byte) -1, 0));
-            }
-          } catch (GeometryException e) {
-            e.log(stats, "omt_transportation_name_gb_test",
-              "Unable to test highway against GB route network: " + element.source().id());
-          }
-        }
-      }
-      // Similarly Ireland.
-      refMatcher = IRELAND_REF_NETWORK_PATTERN.matcher(ref);
-      if (refMatcher.find()) {
-        if (ireland == null) {
-          if (!loggedNoIreland.get() && loggedNoIreland.compareAndSet(false, true)) {
-            LOGGER.warn("No IE polygon for inferring route network types");
-          }
-        } else {
-          try {
-            Geometry wayGeometry = element.source().worldGeometry();
-            if (ireland.intersects(wayGeometry)) {
-              String highway = coalesce(element.highway(), "");
-              Transportation.RouteNetwork networkType = switch (highway) {
-                case "motorway" -> Transportation.RouteNetwork.IE_MOTORWAY;
-                case "trunk", "primary" -> RouteNetwork.IE_NATIONAL;
-                default -> RouteNetwork.IE_REGIONAL;
-              };
-              result.add(new RouteRelation(refMatcher.group(),
-                networkType.network, null, null,
-                networkType, (byte) -1, 0));
-            }
-          } catch (GeometryException e) {
-            e.log(stats, "omt_transportation_name_ie_test",
-              "Unable to test highway against IE route network: " + element.source().id());
-          }
-        }
-      }
-    }
-    Collections.sort(result);
-    return result;
-  }
-
-  RouteRelation getRouteRelation(Tables.OsmHighwayLinestring element) {
-    List<RouteRelation> all = getRouteRelations(element);
-    return all.isEmpty() ? null : all.getFirst();
-  }
+    }
+  }
+
+  // @Override
+  // public List<OsmRelationInfo> preprocessOsmRelation(OsmElement.Relation relation) {
+  //   if (relation.hasTag("route", "road", "hiking")) {
+  //     RouteNetwork networkType = null;
+  //     String network = relation.getString("network");
+  //     String ref = relation.getString("ref");
+  //     String name = nullIfEmpty(relation.getString("name"));
+  //     String colour = coalesce(
+  //       nullIfEmpty(relation.getString("colour")), nullIfEmpty(relation.getString("ref:colour")));
+
+  //     if ("US:I".equals(network)) {
+  //       networkType = RouteNetwork.US_INTERSTATE;
+  //     } else if ("US:US".equals(network)) {
+  //       networkType = RouteNetwork.US_HIGHWAY;
+  //     } else if (network != null && network.length() == 5 && network.startsWith("US:")) {
+  //       networkType = RouteNetwork.US_STATE;
+  //     } else if (network != null && network.startsWith("CA:transcanada")) {
+  //       networkType = RouteNetwork.CA_TRANSCANADA;
+  //     } else if ("CA:QC:A".equals(network)) {
+  //       networkType = RouteNetwork.CA_PROVINCIAL_ARTERIAL;
+  //     } else if ("CA:ON:primary".equals(network)) {
+  //       if (ref != null && ref.length() == 3 && ref.startsWith("4")) {
+  //         networkType = RouteNetwork.CA_PROVINCIAL_ARTERIAL;
+  //       } else if ("QEW".equals(ref)) {
+  //         networkType = RouteNetwork.CA_PROVINCIAL_ARTERIAL;
+  //       } else {
+  //         networkType = RouteNetwork.CA_PROVINCIAL;
+  //       }
+  //     } else if ("CA:MB:PTH".equals(network) && "75".equals(ref)) {
+  //       networkType = RouteNetwork.CA_PROVINCIAL_ARTERIAL;
+  //     } else if ("CA:AB:primary".equals(network) && ref != null && CA_AB_PRIMARY_AS_ARTERIAL_BY_REF.contains(ref)) {
+  //       networkType = RouteNetwork.CA_PROVINCIAL_ARTERIAL;
+  //     } else if ("CA:BC".equals(network) && ref != null && CA_BC_AS_ARTERIAL_BY_REF.contains(ref)) {
+  //       networkType = RouteNetwork.CA_PROVINCIAL_ARTERIAL;
+  //     } else if (network != null && ((network.length() == 5 && network.startsWith("CA:")) ||
+  //       (network.length() >= 6 && network.startsWith("CA:") && network.charAt(5) == ':'))) {
+  //       // in SQL: LIKE 'CA:__' OR network LIKE 'CA:__:%'; but wanted to avoid regexp hence more ugly
+  //       networkType = RouteNetwork.CA_PROVINCIAL;
+  //     }
+
+  //     int rank = switch (coalesce(network, "")) {
+  //       case "iwn", "nwn", "rwn" -> 1;
+  //       case "lwn" -> 2;
+  //       default -> (relation.hasTag("osmc:symbol") || relation.hasTag("colour")) ? 2 : 3;
+  //     };
+
+  //     if (network != null || rank < 3) {
+  //       return List
+  //         .of(new RouteRelation(coalesce(ref, ""), network, name, colour, networkType, (byte) rank, relation.id()));
+  //     }
+  //   }
+  //   return null;
+  // }
+
+  // List<RouteRelation> getRouteRelations(Tables.OsmHighwayLinestring element) {
+  //   String ref = element.ref();
+  //   List<OsmReader.RelationMember<RouteRelation>> relations = element.source().relationInfo(RouteRelation.class);
+  //   List<RouteRelation> result = new ArrayList<>(relations.size() + 1);
+  //   for (var relationMember : relations) {
+  //     var relation = relationMember.relation();
+  //     // avoid duplicates - list should be very small and usually only one
+  //     if (!result.contains(relation)) {
+  //       result.add(relation);
+  //     }
+  //   }
+  //   if (ref != null) {
+  //     // GB doesn't use regular relations like everywhere else, so if we are
+  //     // in GB then use a naming convention instead.
+  //     Matcher refMatcher = GREAT_BRITAIN_REF_NETWORK_PATTERN.matcher(ref);
+  //     if (refMatcher.find()) {
+  //       if (greatBritain == null) {
+  //         if (!loggedNoGb.get() && loggedNoGb.compareAndSet(false, true)) {
+  //           LOGGER.warn("No GB polygon for inferring route network types");
+  //         }
+  //       } else {
+  //         try {
+  //           Geometry wayGeometry = element.source().worldGeometry();
+  //           if (greatBritain.intersects(wayGeometry)) {
+  //             Transportation.RouteNetwork networkType = switch (element.highway()) {
+  //               case "motorway" -> Transportation.RouteNetwork.GB_MOTORWAY;
+  //               case "trunk" -> RouteNetwork.GB_TRUNK;
+  //               case "primary", "secondary" -> RouteNetwork.GB_PRIMARY;
+  //               default -> null;
+  //             };
+  //             result.add(new RouteRelation(refMatcher.group(),
+  //               networkType == null ? null : networkType.network,
+  //               null, null,
+  //               networkType, (byte) -1, 0));
+  //           }
+  //         } catch (GeometryException e) {
+  //           e.log(stats, "omt_transportation_name_gb_test",
+  //             "Unable to test highway against GB route network: " + element.source().id());
+  //         }
+  //       }
+  //     }
+  //     // Similarly Ireland.
+  //     refMatcher = IRELAND_REF_NETWORK_PATTERN.matcher(ref);
+  //     if (refMatcher.find()) {
+  //       if (ireland == null) {
+  //         if (!loggedNoIreland.get() && loggedNoIreland.compareAndSet(false, true)) {
+  //           LOGGER.warn("No IE polygon for inferring route network types");
+  //         }
+  //       } else {
+  //         try {
+  //           Geometry wayGeometry = element.source().worldGeometry();
+  //           if (ireland.intersects(wayGeometry)) {
+  //             String highway = coalesce(element.highway(), "");
+  //             Transportation.RouteNetwork networkType = switch (highway) {
+  //               case "motorway" -> Transportation.RouteNetwork.IE_MOTORWAY;
+  //               case "trunk", "primary" -> RouteNetwork.IE_NATIONAL;
+  //               default -> RouteNetwork.IE_REGIONAL;
+  //             };
+  //             result.add(new RouteRelation(refMatcher.group(),
+  //               networkType.network, null, null,
+  //               networkType, (byte) -1, 0));
+  //           }
+  //         } catch (GeometryException e) {
+  //           e.log(stats, "omt_transportation_name_ie_test",
+  //             "Unable to test highway against IE route network: " + element.source().id());
+  //         }
+  //       }
+  //     }
+  //   }
+  //   Collections.sort(result);
+  //   return result;
+  // }
+
+  // RouteRelation getRouteRelation(Tables.OsmHighwayLinestring element) {
+  //   List<RouteRelation> all = getRouteRelations(element);
+  //   return all.isEmpty() ? null : all.getFirst();
+  // }
 
   @Override
   public void process(Tables.OsmHighwayLinestring element, FeatureCollector features) {
@@ -552,16 +523,15 @@
       FeatureCollector.Feature feature = features.line(LAYER_NAME).setBufferPixels(BUFFER_SIZE)
         // main attributes at all zoom levels (used for grouping <= z8)
         .setAttr(Fields.CLASS, highwayClass)
-<<<<<<< HEAD
         .setAttr(Fields.SUBCLASS, subclass)
         // TODO: including brunnel at low zooms leads to some large 300-400+kb z4-7 tiles, instead
         //       we should only set brunnel if the line is above a certain length
-        .setAttr(Fields.BRUNNEL, brunnel(element.isBridge(), element.isTunnel() || element.isCovered(), element.isFord()))
+        .setAttr(Fields.BRUNNEL, brunnel(element.isBridge(), element.isTunnel() || element.isCovered(), element.isFord()), 4, 4, 12)
         // .setAttr(Fields.NETWORK, networkType != null ? networkType.name : null)
         // z8+
-        // .setAttrWithMinzoom(Fields.EXPRESSWAY, element.expressway() && !"motorway".equals(highway) ? 1 : null, 8)
+        // .setAttrWithMinzoom(Fields.EXPRESSWAY, expressway ? 1 : null, 8)
         // z9+
-        .setAttrWithMinzoom(Fields.LAYER, nullIfLong(element.layer(), 0), 9)
+        .setAttrWithMinzoom(Fields.LAYER, nullIfLong(element.layer(), 0), 4, 9, 12)
         .setAttrWithMinzoom(Fields.BICYCLE, "yes".equals(element.bicycle()) ? 1 : null, 9)
         .setAttrWithMinzoom(Fields.FOOT, "no".equals(element.foot()) ? 0 : null, 9)
         // .setAttrWithMinzoom(Fields.HORSE, nullIfEmpty(element.horse()), 9)
@@ -570,20 +540,6 @@
         .setAttrWithMinzoom("tracktype",
           nullIfInt(translateTrackType((String) element.source().getTag("tracktype")), -1), 9)
         .setAttrWithMinzoom(Fields.ACCESS, "yes".equals(element.access()) ? 1 : null, 9)
-=======
-        .setAttr(Fields.SUBCLASS, highwaySubclass(highwayClass, element.publicTransport(), highway))
-        .setAttr(Fields.NETWORK, networkType != null ? networkType.name : null)
-        .setAttrWithMinSize(Fields.BRUNNEL, brunnel(element.isBridge(), element.isTunnel(), element.isFord()), 4, 4, 12)
-        // z8+
-        .setAttrWithMinzoom(Fields.EXPRESSWAY, expressway ? 1 : null, 8)
-        // z9+
-        .setAttrWithMinSize(Fields.LAYER, nullIfLong(element.layer(), 0), 4, 9, 12)
-        .setAttrWithMinzoom(Fields.BICYCLE, nullIfEmpty(element.bicycle()), 9)
-        .setAttrWithMinzoom(Fields.FOOT, nullIfEmpty(element.foot()), 9)
-        .setAttrWithMinzoom(Fields.HORSE, nullIfEmpty(element.horse()), 9)
-        .setAttrWithMinzoom(Fields.MTB_SCALE, nullIfEmpty(element.mtbScale()), 9)
-        .setAttrWithMinzoom(Fields.ACCESS, access(element.access()), 9)
->>>>>>> f17cffe5
         .setAttrWithMinzoom(Fields.TOLL, element.toll() ? 1 : null, 9)
         // sometimes z9+, sometimes z12+
         .setAttr(Fields.RAMP, minzoom >= 12 ? rampAboveZ12 :
@@ -592,15 +548,11 @@
         .setAttrWithMinzoom(Fields.SERVICE, service, 12)
         .setAttrWithMinzoom("maxspeed", nullIfLong(element.source().getLong("maxspeed"), 0), 12)
         .setAttrWithMinzoom(Fields.ONEWAY, nullIfInt(element.isOneway(), 0), 12)
-<<<<<<< HEAD
         .setAttrWithMinzoom("construction",
           ((element.highway() != null && element.highway().equals("construction")) ||
             nullIfEmpty(element.construction()) != null ? 1 : null),
           12)
-        .setAttrWithMinzoom(Fields.SURFACE, surface(highwayClass, element.surface()), 12)
-=======
-        .setAttrWithMinzoom(Fields.SURFACE, surface(coalesce(element.surface(), element.tracktype())), 12)
->>>>>>> f17cffe5
+        .setAttrWithMinzoom(Fields.SURFACE, surface(highwayClass,coalesce(element.surface(), element.tracktype())), 12)
         .setMinPixelSize(0) // merge during post-processing, then limit by size
         // .setPixelToleranceFactor(1.6)
 
@@ -637,18 +589,12 @@
       String baseClass = highwayClass.replace("_construction", "");
       String surface = surface(highwayClass, element.surface());
       minzoom = switch (baseClass) {
-<<<<<<< HEAD
         // case FieldValues.CLASS_SERVICE -> isDrivewayOrParkingAisle(service(element.service())) ? 14 : 13;
         case FieldValues.CLASS_TRACK -> 13;
         case FieldValues.CLASS_PATH -> (z13Paths || routeRank <= 2 ||
           !(surface == null || FieldValues.SURFACE_PAVED.equals(surface)) ||
           !nullOrEmpty(element.sacScale())) && !"footway".equals(subclass)? 13 :
             14;
-        default -> MINZOOMS.getOrDefault(baseClass, 14);
-=======
-        case FieldValues.CLASS_SERVICE -> isDrivewayOrParkingAisle(service(element.service())) ? 14 : 13;
-        case FieldValues.CLASS_TRACK, FieldValues.CLASS_PATH -> routeRank == 1 ? 12 :
-          (z13Paths || !nullOrEmpty(element.name()) || routeRank <= 2 || !nullOrEmpty(element.sacScale())) ? 13 : 14;
         case FieldValues.CLASS_TRUNK -> {
           boolean z5trunk = isTrunkForZ5(highway, routeRelations);
           // and if it is good for Z5, it may be good also for Z4 (see CLASS_MOTORWAY bellow):
@@ -662,7 +608,6 @@
         case FieldValues.CLASS_MOTORWAY -> isMotorwayForZ4(routeRelations) ?
           MINZOOMS.getOrDefault(FieldValues.CLASS_MOTORWAY, Integer.MAX_VALUE) : 5;
         default -> MINZOOMS.getOrDefault(baseClass, Integer.MAX_VALUE);
->>>>>>> f17cffe5
       };
     }
 
@@ -753,23 +698,14 @@
     features.line(LAYER_NAME).setBufferPixels(BUFFER_SIZE)
       .setAttr(Fields.CLASS, "piste")
       // no subclass
-<<<<<<< HEAD
       .setAttr("difficulty", nullIfEmpty(element.difficulty()))
       .setAttr("type", nullIfEmpty(element.pisteType()))
-      .setAttr(Fields.LAYER, nullIfLong(element.layer(), 0))
-      .setSortKey(element.zOrder())
-      .setMinPixelSize(0) // merge during post-processing, then limit by size
-      .setMinZoom(14);
-=======
-      .setAttr(Fields.SERVICE, service(element.service()))
-      .setAttr(Fields.RAMP, element.isRamp() ? 1L : null)
-      .setAttr(Fields.BRUNNEL, brunnel(element.isBridge(), element.isTunnel(), element.isFord()))
+      .setAttr(Fields.BRUNNEL, brunnel(element.isBridge(), element.isTunnel() || element.isCovered(), element.isFord()))
       .setAttr(Fields.LAYER, nullIfLong(element.layer(), 0))
       .setSortKey(element.zOrder())
       .setMinPixelSize(0) // merge during post-processing, then limit by size
       .setMinZoom(4)
       .setMinPixelSizeBelowZoom(10, 32); // `sql_filter: ST_Length(...)` used in OpenMapTiles translates to 32px
->>>>>>> f17cffe5
   }
 
   @Override
@@ -799,13 +735,6 @@
     double tolerance = config.tolerance(zoom) * 0.5;
     double minFeatureSize = config.minFeatureSize(zoom);
     double minLength = coalesce(MIN_LENGTH.apply(zoom), 0).doubleValue();
-<<<<<<< HEAD
-    // TODO preserve direction for one-way?
-    if (items.size() > 1) {
-      return FeatureMerge.mergeLineStrings(FeatureMerge.mergeOverlappingPolygons(items, minFeatureSize), minLength, tolerance, BUFFER_SIZE);
-    } else {
-      return items;
-=======
 
     // don't merge road segments with oneway tag
     // TODO merge preserving oneway instead ignoring
@@ -817,7 +746,7 @@
       }
     }
 
-    var merged = FeatureMerge.mergeLineStrings(items, minLength, tolerance, BUFFER_SIZE);
+    var merged = FeatureMerge.mergeLineStrings(FeatureMerge.mergeOverlappingPolygons(items, minFeatureSize), minLength, tolerance, BUFFER_SIZE);
 
     for (var item : merged) {
       item.attrs().remove(LIMIT_MERGE_TAG);
@@ -825,63 +754,62 @@
     return merged;
   }
 
-  enum RouteNetwork {
-
-    US_INTERSTATE("us-interstate", null),
-    US_HIGHWAY("us-highway", null),
-    US_STATE("us-state", null),
-    CA_TRANSCANADA("ca-transcanada", null),
-    CA_PROVINCIAL_ARTERIAL("ca-provincial-arterial", null),
-    CA_PROVINCIAL("ca-provincial", null),
-    GB_MOTORWAY("gb-motorway", "omt-gb-motorway"),
-    GB_TRUNK("gb-trunk", "omt-gb-trunk"),
-    GB_PRIMARY("gb-primary", "omt-gb-primary"),
-    IE_MOTORWAY("ie-motorway", "omt-ie-motorway"),
-    IE_NATIONAL("ie-national", "omt-ie-national"),
-    IE_REGIONAL("ie-regional", "omt-ie-regional"),
-    E_ROAD("e-road", null),
-    A_ROAD("a-road", null);
-
-    final String name;
-    final String network;
-
-    RouteNetwork(String name, String network) {
-      this.name = name;
-      this.network = network;
->>>>>>> f17cffe5
-    }
-  }
+  // enum RouteNetwork {
+
+  //   US_INTERSTATE("us-interstate", null),
+  //   US_HIGHWAY("us-highway", null),
+  //   US_STATE("us-state", null),
+  //   CA_TRANSCANADA("ca-transcanada", null),
+  //   CA_PROVINCIAL_ARTERIAL("ca-provincial-arterial", null),
+  //   CA_PROVINCIAL("ca-provincial", null),
+  //   GB_MOTORWAY("gb-motorway", "omt-gb-motorway"),
+  //   GB_TRUNK("gb-trunk", "omt-gb-trunk"),
+  //   GB_PRIMARY("gb-primary", "omt-gb-primary"),
+  //   IE_MOTORWAY("ie-motorway", "omt-ie-motorway"),
+  //   IE_NATIONAL("ie-national", "omt-ie-national"),
+  //   IE_REGIONAL("ie-regional", "omt-ie-regional"),
+  //   E_ROAD("e-road", null),
+  //   A_ROAD("a-road", null);
+
+  //   final String name;
+  //   final String network;
+
+  //   RouteNetwork(String name, String network) {
+  //     this.name = name;
+  //     this.network = network;
+  //   }
+  // }
 
   /** Information extracted from route relations to use when processing ways in that relation. */
-  record RouteRelation(
-    String ref,
-    String network,
-    String name,
-    String colour,
-    RouteNetwork networkType,
-    byte rank,
-    @Override long id
-  ) implements OsmRelationInfo, Comparable<RouteRelation> {
-
-    @Override
-    public long estimateMemoryUsageBytes() {
-      return CLASS_HEADER_BYTES +
-        MemoryEstimator.estimateSize(rank) +
-        POINTER_BYTES + estimateSize(ref) +
-        POINTER_BYTES + estimateSize(network) +
-        POINTER_BYTES + estimateSize(name) +
-        POINTER_BYTES + estimateSize(colour) +
-        POINTER_BYTES + // networkType
-        MemoryEstimator.estimateSizeLong(id);
-    }
-
-    public int intRank() {
-      return rank;
-    }
-
-    @Override
-    public int compareTo(RouteRelation o) {
-      return RELATION_ORDERING.compare(this, o);
-    }
-  }
+  // record RouteRelation(
+  //   String ref,
+  //   String network,
+  //   String name,
+  //   String colour,
+  //   RouteNetwork networkType,
+  //   byte rank,
+  //   @Override long id
+  // ) implements OsmRelationInfo, Comparable<RouteRelation> {
+
+  //   @Override
+  //   public long estimateMemoryUsageBytes() {
+  //     return CLASS_HEADER_BYTES +
+  //       MemoryEstimator.estimateSize(rank) +
+  //       POINTER_BYTES + estimateSize(ref) +
+  //       POINTER_BYTES + estimateSize(network) +
+  //       POINTER_BYTES + estimateSize(name) +
+  //       POINTER_BYTES + estimateSize(colour) +
+  //       POINTER_BYTES + // networkType
+  //       MemoryEstimator.estimateSizeLong(id);
+  //   }
+
+  //   public int intRank() {
+  //     return rank;
+  //   }
+
+  //   @Override
+  //   public int compareTo(RouteRelation o) {
+  //     return RELATION_ORDERING.compare(this, o);
+  //   }
+  // }
 }