/*
Copyright (c) 2024, MapTiler.com & OpenMapTiles contributors.
All rights reserved.

Code license: BSD 3-Clause License

Redistribution and use in source and binary forms, with or without
modification, are permitted provided that the following conditions are met:

* Redistributions of source code must retain the above copyright notice, this
  list of conditions and the following disclaimer.

* Redistributions in binary form must reproduce the above copyright notice,
  this list of conditions and the following disclaimer in the documentation
  and/or other materials provided with the distribution.

* Neither the name of the copyright holder nor the names of its
  contributors may be used to endorse or promote products derived from
  this software without specific prior written permission.

THIS SOFTWARE IS PROVIDED BY THE COPYRIGHT HOLDERS AND CONTRIBUTORS "AS IS"
AND ANY EXPRESS OR IMPLIED WARRANTIES, INCLUDING, BUT NOT LIMITED TO, THE
IMPLIED WARRANTIES OF MERCHANTABILITY AND FITNESS FOR A PARTICULAR PURPOSE ARE
DISCLAIMED. IN NO EVENT SHALL THE COPYRIGHT HOLDER OR CONTRIBUTORS BE LIABLE
FOR ANY DIRECT, INDIRECT, INCIDENTAL, SPECIAL, EXEMPLARY, OR CONSEQUENTIAL
DAMAGES (INCLUDING, BUT NOT LIMITED TO, PROCUREMENT OF SUBSTITUTE GOODS OR
SERVICES; LOSS OF USE, DATA, OR PROFITS; OR BUSINESS INTERRUPTION) HOWEVER
CAUSED AND ON ANY THEORY OF LIABILITY, WHETHER IN CONTRACT, STRICT LIABILITY,
OR TORT (INCLUDING NEGLIGENCE OR OTHERWISE) ARISING IN ANY WAY OUT OF THE USE
OF THIS SOFTWARE, EVEN IF ADVISED OF THE POSSIBILITY OF SUCH DAMAGE.

Design license: CC-BY 4.0

See https://github.com/openmaptiles/openmaptiles/blob/master/LICENSE.md for details on usage
*/
package org.openmaptiles.layers;

import static org.openmaptiles.layers.Transportation.highwayClass;
import static org.openmaptiles.layers.Transportation.highwaySubclass;
import static org.openmaptiles.layers.Transportation.isFootwayOrSteps;
import static org.openmaptiles.util.Utils.*;

import com.carrotsearch.hppc.LongArrayList;
import com.carrotsearch.hppc.LongByteMap;
import com.carrotsearch.hppc.LongHashSet;
import com.carrotsearch.hppc.LongSet;
import com.onthegomap.planetiler.FeatureCollector;
import com.onthegomap.planetiler.FeatureMerge;
import com.onthegomap.planetiler.ForwardingProfile;
import com.onthegomap.planetiler.VectorTile;
import com.onthegomap.planetiler.collection.Hppc;
import com.onthegomap.planetiler.config.PlanetilerConfig;
import org.openmaptiles.OpenMapTilesProfile;
import org.openmaptiles.generated.OpenMapTilesSchema;
import org.openmaptiles.generated.Tables;
import org.openmaptiles.util.OmtLanguageUtils;
import com.onthegomap.planetiler.reader.osm.OsmElement;
import com.onthegomap.planetiler.stats.Stats;
import com.onthegomap.planetiler.util.Parse;
import com.onthegomap.planetiler.util.Translations;
import com.onthegomap.planetiler.util.ZoomFunction;
import java.util.Arrays;
import java.util.HashMap;
import java.util.HashSet;
import java.util.List;
import java.util.Map;
import java.util.function.Function;
import java.util.Set;

/**
 * Defines the logic for generating map elements for road, shipway, rail, and
 * path names in the {@code
 * transportation_name} layer from source features.
 * <p>
 * This class is ported to Java from
 * <a href=
 * "https://github.com/openmaptiles/openmaptiles/tree/master/layers/transportation_name">OpenMapTiles
 * transportation_name sql files</a>.
 */
public class TransportationName implements
    OpenMapTilesSchema.TransportationName,
    // Tables.OsmHighwayPoint.Handler,
    Tables.OsmHighwayLinestring.Handler,
    Tables.OsmAerialwayLinestring.Handler,
    // Tables.OsmShipwayLinestring.Handler,
    OpenMapTilesProfile.FeaturePostProcessor,
    OpenMapTilesProfile.IgnoreWikidata,
    ForwardingProfile.OsmNodePreprocessor,
    ForwardingProfile.OsmWayPreprocessor {

  /*
   * Generate road names from OSM data. Route networkType and ref are copied
   * from relations that roads are a part of - except in Great Britain which
   * uses a naming convention instead of relations.
   *
   * The goal is to make name linestrings as long as possible to give clients
   * the best chance of showing road names at different zoom levels, so do not
   * limit linestrings by length at process time and merge them at tile
   * render-time.
   *
   * Any 3-way nodes and intersections break line merging so set the
   * transportation_name_limit_merge argument to true to add temporary
   * "is link" and "relation" keys to prevent opposite directions of a
   * divided highway or on/off ramps from getting merged for main highways.
   */

  // extra temp key used to group on/off-ramps separately from main highways
  private static final String LINK_TEMP_KEY = "__islink";
  private static final String RELATION_ID_TEMP_KEY = "__relid";

  private static final ZoomFunction.MeterToPixelThresholds MIN_LENGTH = ZoomFunction.meterThresholds()
<<<<<<< HEAD
      .put(6, 20_000)
      .put(7, 20_000)
      .put(8, 14_000)
      .put(9, 8_000)
      .put(10, 8_000)
      .put(11, 8_000);
=======
    .put(6, 20_000)
    .put(7, 20_000)
    .put(8, 14_000)
    .put(9, 8_000)
    .put(10, 4_000)
    .put(11, 2_000);
>>>>>>> f17cffe5
  private final boolean brunnel;
  private final boolean sizeForShield;
  private final boolean limitMerge;
  private final PlanetilerConfig config;
  private final boolean minorRefs;
  private Transportation transportation;
  private final LongByteMap motorwayJunctionHighwayClasses = Hppc.newLongByteHashMap();
  private final LongSet motorwayJunctionNodes = new LongHashSet();
  private final Translations translations;

  public TransportationName(Translations translations, PlanetilerConfig config, Stats stats) {
    this.config = config;
    this.translations = translations;
    this.brunnel = config.arguments().getBoolean(
        "transportation_name_brunnel",
        "transportation_name layer: set to false to omit brunnel and help merge long highways",
        false);
    this.sizeForShield = config.arguments().getBoolean(
        "transportation_name_size_for_shield",
        "transportation_name layer: allow road names on shorter segments (ie. they will have a shield)",
        false);
    this.limitMerge = config.arguments().getBoolean(
        "transportation_name_limit_merge",
        "transportation_name layer: limit merge so we don't combine different relations to help merge long highways",
        false);
    this.minorRefs = config.arguments().getBoolean(
        "transportation_name_minor_refs",
        "transportation_name layer: include name and refs from minor road networks if not present on a way",
        false);
  }

  public void needsTransportationLayer(Transportation transportation) {
    this.transportation = transportation;
  }

  @Override
  public void preprocessOsmNode(OsmElement.Node node) {
    if (node.hasTag("highway", "motorway_junction")) {
      synchronized (motorwayJunctionNodes) {
        motorwayJunctionNodes.add(node.id());
      }
    }
  }

  @Override
  public void preprocessOsmWay(OsmElement.Way way) {
    String highway = way.getString("highway");
    if (highway != null) {
      HighwayClass cls = HighwayClass.from(highway);
      if (cls != HighwayClass.UNKNOWN) {
        LongArrayList nodes = way.nodes();
        for (int i = 0; i < nodes.size(); i++) {
          long node = nodes.get(i);
          if (motorwayJunctionNodes.contains(node)) {
            synchronized (motorwayJunctionHighwayClasses) {
              byte oldValue = motorwayJunctionHighwayClasses.getOrDefault(node, HighwayClass.UNKNOWN.value);
              byte newValue = cls.value;
              if (newValue > oldValue) {
                motorwayJunctionHighwayClasses.put(node, newValue);
              }
            }
          }
        }
      }
    }
  }

<<<<<<< HEAD
  // @Override
  // public void process(Tables.OsmHighwayPoint element, FeatureCollector
  // features) {
  // long id = element.source().id();
  // byte value = motorwayJunctionHighwayClasses.getOrDefault(id, (byte) -1);
  // if (value > 0) {
  // HighwayClass cls = HighwayClass.from(value);
  // if (cls != HighwayClass.UNKNOWN) {
  // String subclass = FieldValues.SUBCLASS_JUNCTION;
  // String ref = element.ref();

  // features.point(LAYER_NAME)
  // .setBufferPixels(BUFFER_SIZE)
  // .putAttrs(OmtLanguageUtils.getNamesWithoutTranslations(element.source().tags()))
  // .setAttr(Fields.REF, ref)
  // .setAttr(Fields.REF_LENGTH, ref != null ? ref.length() : null)
  // .setAttr(Fields.CLASS, highwayClass(cls.highwayValue, null, null, null))
  // .setAttr(Fields.SUBCLASS, subclass)
  // .setAttr(Fields.LAYER, nullIfLong(element.layer(), 0))
  // .setSortKeyDescending(element.zOrder())
  // .setMinZoom(10);
  // }
  // }
  // }
=======
  @Override
  public void process(Tables.OsmHighwayPoint element, FeatureCollector features) {
    long id = element.source().id();
    byte value = motorwayJunctionHighwayClasses.getOrDefault(id, (byte) -1);
    if (value > 0) {
      HighwayClass cls = HighwayClass.from(value);
      if (cls != HighwayClass.UNKNOWN) {
        String subclass = FieldValues.SUBCLASS_JUNCTION;
        String ref = element.ref();

        features.point(LAYER_NAME)
          .setBufferPixels(BUFFER_SIZE)
          .putAttrs(OmtLanguageUtils.getNames(element.source().tags(), translations))
          .setAttr(Fields.REF, ref)
          .setAttr(Fields.REF_LENGTH, ref != null ? ref.length() : null)
          .setAttr(Fields.CLASS, highwayClass(cls.highwayValue, null, null, null))
          .setAttr(Fields.SUBCLASS, subclass)
          .setAttr(Fields.LAYER, nullIfLong(element.layer(), 0))
          .setSortKeyDescending(element.zOrder())
          .setMinZoom(10);
      }
    }
  }
>>>>>>> f17cffe5

  @Override
  public void process(Tables.OsmHighwayLinestring element, FeatureCollector features) {
    String ref = element.ref();
    List<Transportation.RouteRelation> relations = transportation.getRouteRelations(element);
    Transportation.RouteRelation firstRelationWithNetwork = relations.stream()
        .filter(rel -> rel.networkType() != null)
        .findFirst()
        .orElse(null);

    if (firstRelationWithNetwork != null && !nullOrEmpty(firstRelationWithNetwork.ref())) {
      ref = firstRelationWithNetwork.ref();
    }

    // if transportation_name_minor_refs flag set and we don't have a ref yet, then
    // pull it from any network
    if (nullOrEmpty(ref) && minorRefs && !relations.isEmpty()) {
      ref = relations.stream()
          .map(r -> r.ref())
          .filter(r -> !nullOrEmpty(r))
          .findFirst()
          .orElse(null);
    }

    String name = nullIfEmpty(element.name());
    ref = nullIfEmpty(ref);
    String highway = nullIfEmpty(element.highway());

    String highwayClass = highwayClass(element.highway(), null, element.construction(), element.manMade());
    if (element.isArea() || highway == null || highwayClass == null || (name == null && ref == null)) {
      return;
    }
    String subclass = highwaySubclass(highwayClass, null, highway);

    boolean isLink = Transportation.isLink(highway);
    String baseClass = highwayClass.replace("_construction", "");

    int minzoom = switch (baseClass) {
      case FieldValues.CLASS_TRUNK -> 8;
      case FieldValues.CLASS_MOTORWAY -> 6;
      case FieldValues.CLASS_PRIMARY -> 8;
      // inherit min zoom threshold from visible road, and ensure we never show a
      // label on a road that's not visible yet.
      default -> Math.min(isLink ? 13 : 12, transportation.getMinzoom(element, highwayClass, subclass)); // fallback -
                                                                                                         // get from
                                                                                                         // line
                                                                                                         // minzoom, but
                                                                                                         // floor at 12
    };

    FeatureCollector.Feature feature = features.line(LAYER_NAME)
<<<<<<< HEAD
        .setBufferPixels(BUFFER_SIZE)
        .setBufferPixelOverrides(MIN_LENGTH)
        // TODO abbreviate road names - can't port osml10n because it is AGPL
        .putAttrs(OmtLanguageUtils.getNamesWithoutTranslations(element.source().tags()))
        .setAttr(Fields.REF, ref)
        // .setAttr(Fields.REF_LENGTH, ref != null ? ref.length() : null)
        // // .setAttr(Fields.NETWORK,
        // firstRelationWithNetwork != null ?
        // firstRelationWithNetwork.networkType().name : !nullOrEmpty(ref) ? "road" :
        // null)
        .setAttr(Fields.CLASS, highwayClass)
        .setAttr(Fields.SUBCLASS, subclass)
        .setMinPixelSize(0)
        .setPixelTolerance(0)
        .setSortKey(element.zOrder())
        .setMinZoom(minzoom);

    // populate route_1, route_2, ... route_n tags and remove duplicates
    // Set<String> routes = new HashSet<>();
    // for (var route : relations) {
    //   String routeString = route.network() + "=" + coalesce(route.ref(), "");
    //   if (routes.add(routeString)) {
    //     feature.setAttr("route_" + routes.size(), routeString);
    //   }
    // }

    if (brunnel) {
      feature.setAttr(Fields.BRUNNEL,
          brunnel(element.isBridge(), element.isTunnel() || element.isCovered(), element.isFord()));
=======
      .setBufferPixels(BUFFER_SIZE)
      .setBufferPixelOverrides(MIN_LENGTH)
      // TODO abbreviate road names - can't port osml10n because it is AGPL
      .putAttrs(OmtLanguageUtils.getNames(element.source().tags(), translations))
      .setAttr(Fields.REF, ref)
      .setAttr(Fields.REF_LENGTH, ref != null ? ref.length() : null)
      .setAttr(Fields.NETWORK,
        firstRelationWithNetwork != null ? firstRelationWithNetwork.networkType().name : !nullOrEmpty(ref) ? "road" :
          null)
      .setAttr(Fields.CLASS, highwayClass)
      .setAttr(Fields.SUBCLASS, highwaySubclass(highwayClass, null, highway))
      .setMinPixelSize(0)
      .setSortKey(element.zOrder())
      .setMinZoom(minzoom);

    // populate route_1_<something>, route_2_<something>, ... route_n_<something> tags and remove duplicates
    Set<String> routes = new HashSet<>();
    for (var route : relations) {
      String routeString = route.network() + "=" +
        coalesce(route.ref(), "") + "=" +
        coalesce(route.name(), "") + "=" +
        coalesce(route.colour(), "");
      if (routes.add(routeString)) {
        String keyPrefix = "route_" + routes.size() + "_";

        feature.setAttr(keyPrefix + "network", route.network());
        feature.setAttr(keyPrefix + "ref", nullIfEmpty(route.ref()));
        feature.setAttr(keyPrefix + "name", route.name());
        feature.setAttr(keyPrefix + "colour", route.colour());
      }
    }

    if (brunnel) {
      // from OMT: "Drop brunnel if length of way < 2% of tile width (less than 3 pixels)"
      feature.setAttrWithMinSize(Fields.BRUNNEL, brunnel(element.isBridge(), element.isTunnel(), element.isFord()),
        3, 4, 12);
>>>>>>> f17cffe5
    }

    /*
     * to help group roads into longer segments, add temporary tags to limit which
     * segments get grouped together. Since
     * a divided highway typically has a separate relation for each direction, this
     * ends up keeping segments going
     * opposite directions group getting grouped together and confusing the line
     * merging process
     */
    if (limitMerge) {
      feature
          .setAttr(LINK_TEMP_KEY, isLink ? 1 : 0)
          .setAttr(RELATION_ID_TEMP_KEY, firstRelationWithNetwork == null ? null : firstRelationWithNetwork.id());
    }

    if (isFootwayOrSteps(highway)) {
      feature
          .setAttrWithMinzoom(Fields.LAYER, nullIfLong(element.layer(), 0), 12)
          .setAttrWithMinzoom(Fields.LEVEL, Parse.parseLongOrNull(element.source().getTag("level")), 12)
          .setAttrWithMinzoom(Fields.INDOOR, element.indoor() ? 1 : null, 12);
    }
  }

  @Override
  public void process(Tables.OsmAerialwayLinestring element, FeatureCollector features) {
    if (!nullOrEmpty(element.name())) {
      features.line(LAYER_NAME)
<<<<<<< HEAD
          .setBufferPixels(BUFFER_SIZE)
          .setBufferPixelOverrides(MIN_LENGTH)
          .putAttrs(OmtLanguageUtils.getNamesWithoutTranslations(element.source().tags()))
          .setAttr(Fields.CLASS, "aerialway")
          .setAttr(Fields.SUBCLASS, element.aerialway())
          .setMinPixelSize(0)
          .setSortKey(element.zOrder())
          .setMinZoom(12);
    }
  }

  // @Override
  // public void process(Tables.OsmShipwayLinestring element, FeatureCollector
  // features) {
  // if (!nullOrEmpty(element.name())) {
  // features.line(LAYER_NAME)
  // .setBufferPixels(BUFFER_SIZE)
  // .setBufferPixelOverrides(MIN_LENGTH)
  // .putAttrs(OmtLanguageUtils.getNamesWithoutTranslations(element.source().tags()))
  // .setAttr(Fields.CLASS, element.shipway())
  // .setMinPixelSize(0)
  // .setSortKey(element.zOrder())
  // .setMinZoom(12);
  // }
  // }
=======
        .setBufferPixels(BUFFER_SIZE)
        .setBufferPixelOverrides(MIN_LENGTH)
        .putAttrs(OmtLanguageUtils.getNames(element.source().tags(), translations))
        .setAttr(Fields.CLASS, "aerialway")
        .setAttr(Fields.SUBCLASS, element.aerialway())
        .setMinPixelSize(0)
        .setSortKey(element.zOrder())
        .setMinZoom(12);
    }
  }

  @Override
  public void process(Tables.OsmShipwayLinestring element, FeatureCollector features) {
    if (!nullOrEmpty(element.name())) {
      features.line(LAYER_NAME)
        .setBufferPixels(BUFFER_SIZE)
        .setBufferPixelOverrides(MIN_LENGTH)
        .putAttrs(OmtLanguageUtils.getNames(element.source().tags(), translations))
        .setAttr(Fields.CLASS, element.shipway())
        .setMinPixelSize(0)
        .setSortKey(element.zOrder())
        .setMinZoom(12);
    }
  }
>>>>>>> f17cffe5

  @Override
  public List<VectorTile.Feature> postProcess(int zoom, List<VectorTile.Feature> items) {
    double tolerance = config.tolerance(zoom);
    double minLength = coalesce(MIN_LENGTH.apply(zoom), 0).doubleValue();
    // TODO tolerances:
    // z6: (tolerance: 500)
    // z7: (tolerance: 200)
    // z8: (tolerance: 120)
    // z9-11: (tolerance: 50)
    Function<Map<String, Object>, Double> lengthLimitCalculator = zoom >= 14 ? (p -> 0d)
        : minLength > 0 ? (p -> minLength) : this::getMinLengthForName;
    var result = FeatureMerge.mergeLineStrings(items, lengthLimitCalculator, tolerance, BUFFER_SIZE);
    if (limitMerge) {
      // remove temp keys that were just used to improve line merging
      for (var feature : result) {
        feature.attrs().remove(LINK_TEMP_KEY);
        feature.attrs().remove(RELATION_ID_TEMP_KEY);
      }
    }
    return result;
  }

  /** Returns the minimum pixel length that a name will fit into. */
  private double getMinLengthForName(Map<String, Object> attrs) {
    Object ref = attrs.get(Fields.REF);
    Object name = coalesce(attrs.get(Fields.NAME), ref);
    return (sizeForShield && ref instanceof String) ? 6
        : name instanceof String str ? str.length() * 6 : Double.MAX_VALUE;
  }

  private enum HighwayClass {
    MOTORWAY("motorway", 6),
    TRUNK("trunk", 5),
    PRIMARY("primary", 4),
    SECONDARY("secondary", 3),
    TERTIARY("tertiary", 2),
    UNCLASSIFIED("unclassified", 1),
    UNKNOWN("", 0);

    private static final Map<String, HighwayClass> indexByString = new HashMap<>();
    private static final Map<Byte, HighwayClass> indexByByte = new HashMap<>();
    final byte value;
    final String highwayValue;

    HighwayClass(String highwayValue, int id) {
      this.highwayValue = highwayValue;
      this.value = (byte) id;
    }

    static {
      Arrays.stream(values()).forEach(cls -> {
        indexByString.put(cls.highwayValue, cls);
        indexByByte.put(cls.value, cls);
      });
    }

    static HighwayClass from(String highway) {
      return indexByString.getOrDefault(highway, UNKNOWN);
    }

    static HighwayClass from(byte value) {
      return indexByByte.getOrDefault(value, UNKNOWN);
    }
  }
}<|MERGE_RESOLUTION|>--- conflicted
+++ resolved
@@ -109,21 +109,12 @@
   private static final String RELATION_ID_TEMP_KEY = "__relid";
 
   private static final ZoomFunction.MeterToPixelThresholds MIN_LENGTH = ZoomFunction.meterThresholds()
-<<<<<<< HEAD
-      .put(6, 20_000)
-      .put(7, 20_000)
-      .put(8, 14_000)
-      .put(9, 8_000)
-      .put(10, 8_000)
-      .put(11, 8_000);
-=======
     .put(6, 20_000)
     .put(7, 20_000)
     .put(8, 14_000)
     .put(9, 8_000)
     .put(10, 4_000)
     .put(11, 2_000);
->>>>>>> f17cffe5
   private final boolean brunnel;
   private final boolean sizeForShield;
   private final boolean limitMerge;
@@ -191,7 +182,6 @@
     }
   }
 
-<<<<<<< HEAD
   // @Override
   // public void process(Tables.OsmHighwayPoint element, FeatureCollector
   // features) {
@@ -203,44 +193,19 @@
   // String subclass = FieldValues.SUBCLASS_JUNCTION;
   // String ref = element.ref();
 
-  // features.point(LAYER_NAME)
-  // .setBufferPixels(BUFFER_SIZE)
-  // .putAttrs(OmtLanguageUtils.getNamesWithoutTranslations(element.source().tags()))
-  // .setAttr(Fields.REF, ref)
-  // .setAttr(Fields.REF_LENGTH, ref != null ? ref.length() : null)
-  // .setAttr(Fields.CLASS, highwayClass(cls.highwayValue, null, null, null))
-  // .setAttr(Fields.SUBCLASS, subclass)
-  // .setAttr(Fields.LAYER, nullIfLong(element.layer(), 0))
-  // .setSortKeyDescending(element.zOrder())
-  // .setMinZoom(10);
+  //       features.point(LAYER_NAME)
+  //         .setBufferPixels(BUFFER_SIZE)
+  //         .putAttrs(OmtLanguageUtils.getNames(element.source().tags(), translations))
+  //         .setAttr(Fields.REF, ref)
+  //         .setAttr(Fields.REF_LENGTH, ref != null ? ref.length() : null)
+  //         .setAttr(Fields.CLASS, highwayClass(cls.highwayValue, null, null, null))
+  //         .setAttr(Fields.SUBCLASS, subclass)
+  //         .setAttr(Fields.LAYER, nullIfLong(element.layer(), 0))
+  //         .setSortKeyDescending(element.zOrder())
+  //         .setMinZoom(10);
+  //     }
+  //   }
   // }
-  // }
-  // }
-=======
-  @Override
-  public void process(Tables.OsmHighwayPoint element, FeatureCollector features) {
-    long id = element.source().id();
-    byte value = motorwayJunctionHighwayClasses.getOrDefault(id, (byte) -1);
-    if (value > 0) {
-      HighwayClass cls = HighwayClass.from(value);
-      if (cls != HighwayClass.UNKNOWN) {
-        String subclass = FieldValues.SUBCLASS_JUNCTION;
-        String ref = element.ref();
-
-        features.point(LAYER_NAME)
-          .setBufferPixels(BUFFER_SIZE)
-          .putAttrs(OmtLanguageUtils.getNames(element.source().tags(), translations))
-          .setAttr(Fields.REF, ref)
-          .setAttr(Fields.REF_LENGTH, ref != null ? ref.length() : null)
-          .setAttr(Fields.CLASS, highwayClass(cls.highwayValue, null, null, null))
-          .setAttr(Fields.SUBCLASS, subclass)
-          .setAttr(Fields.LAYER, nullIfLong(element.layer(), 0))
-          .setSortKeyDescending(element.zOrder())
-          .setMinZoom(10);
-      }
-    }
-  }
->>>>>>> f17cffe5
 
   @Override
   public void process(Tables.OsmHighwayLinestring element, FeatureCollector features) {
@@ -292,17 +257,15 @@
     };
 
     FeatureCollector.Feature feature = features.line(LAYER_NAME)
-<<<<<<< HEAD
         .setBufferPixels(BUFFER_SIZE)
         .setBufferPixelOverrides(MIN_LENGTH)
         // TODO abbreviate road names - can't port osml10n because it is AGPL
-        .putAttrs(OmtLanguageUtils.getNamesWithoutTranslations(element.source().tags()))
+        .putAttrs(OmtLanguageUtils.getNames(element.source().tags(), translations))
         .setAttr(Fields.REF, ref)
         // .setAttr(Fields.REF_LENGTH, ref != null ? ref.length() : null)
-        // // .setAttr(Fields.NETWORK,
-        // firstRelationWithNetwork != null ?
-        // firstRelationWithNetwork.networkType().name : !nullOrEmpty(ref) ? "road" :
-        // null)
+        // .setAttr(Fields.NETWORK,
+        // firstRelationWithNetwork != null ? firstRelationWithNetwork.networkType().name : !nullOrEmpty(ref) ? "road" :
+        //   null)
         .setAttr(Fields.CLASS, highwayClass)
         .setAttr(Fields.SUBCLASS, subclass)
         .setMinPixelSize(0)
@@ -310,56 +273,27 @@
         .setSortKey(element.zOrder())
         .setMinZoom(minzoom);
 
-    // populate route_1, route_2, ... route_n tags and remove duplicates
+    // populate route_1_<something>, route_2_<something>, ... route_n_<something> tags and remove duplicates
     // Set<String> routes = new HashSet<>();
     // for (var route : relations) {
-    //   String routeString = route.network() + "=" + coalesce(route.ref(), "");
+    //   String routeString = route.network() + "=" +
+    //     coalesce(route.ref(), "") + "=" +
+    //     coalesce(route.name(), "") + "=" +
+    //     coalesce(route.colour(), "");
     //   if (routes.add(routeString)) {
-    //     feature.setAttr("route_" + routes.size(), routeString);
+    //     String keyPrefix = "route_" + routes.size() + "_";
+
+    //     feature.setAttr(keyPrefix + "network", route.network());
+    //     feature.setAttr(keyPrefix + "ref", nullIfEmpty(route.ref()));
+    //     feature.setAttr(keyPrefix + "name", route.name());
+    //     feature.setAttr(keyPrefix + "colour", route.colour());
     //   }
     // }
 
     if (brunnel) {
       feature.setAttr(Fields.BRUNNEL,
-          brunnel(element.isBridge(), element.isTunnel() || element.isCovered(), element.isFord()));
-=======
-      .setBufferPixels(BUFFER_SIZE)
-      .setBufferPixelOverrides(MIN_LENGTH)
-      // TODO abbreviate road names - can't port osml10n because it is AGPL
-      .putAttrs(OmtLanguageUtils.getNames(element.source().tags(), translations))
-      .setAttr(Fields.REF, ref)
-      .setAttr(Fields.REF_LENGTH, ref != null ? ref.length() : null)
-      .setAttr(Fields.NETWORK,
-        firstRelationWithNetwork != null ? firstRelationWithNetwork.networkType().name : !nullOrEmpty(ref) ? "road" :
-          null)
-      .setAttr(Fields.CLASS, highwayClass)
-      .setAttr(Fields.SUBCLASS, highwaySubclass(highwayClass, null, highway))
-      .setMinPixelSize(0)
-      .setSortKey(element.zOrder())
-      .setMinZoom(minzoom);
-
-    // populate route_1_<something>, route_2_<something>, ... route_n_<something> tags and remove duplicates
-    Set<String> routes = new HashSet<>();
-    for (var route : relations) {
-      String routeString = route.network() + "=" +
-        coalesce(route.ref(), "") + "=" +
-        coalesce(route.name(), "") + "=" +
-        coalesce(route.colour(), "");
-      if (routes.add(routeString)) {
-        String keyPrefix = "route_" + routes.size() + "_";
-
-        feature.setAttr(keyPrefix + "network", route.network());
-        feature.setAttr(keyPrefix + "ref", nullIfEmpty(route.ref()));
-        feature.setAttr(keyPrefix + "name", route.name());
-        feature.setAttr(keyPrefix + "colour", route.colour());
-      }
-    }
-
-    if (brunnel) {
-      // from OMT: "Drop brunnel if length of way < 2% of tile width (less than 3 pixels)"
-      feature.setAttrWithMinSize(Fields.BRUNNEL, brunnel(element.isBridge(), element.isTunnel(), element.isFord()),
-        3, 4, 12);
->>>>>>> f17cffe5
+          brunnel(element.isBridge(), element.isTunnel() || element.isCovered(), element.isFord()),
+          3, 4, 12);
     }
 
     /*
@@ -388,10 +322,9 @@
   public void process(Tables.OsmAerialwayLinestring element, FeatureCollector features) {
     if (!nullOrEmpty(element.name())) {
       features.line(LAYER_NAME)
-<<<<<<< HEAD
           .setBufferPixels(BUFFER_SIZE)
           .setBufferPixelOverrides(MIN_LENGTH)
-          .putAttrs(OmtLanguageUtils.getNamesWithoutTranslations(element.source().tags()))
+          .putAttrs(OmtLanguageUtils.getNames(element.source().tags(), translations))
           .setAttr(Fields.CLASS, "aerialway")
           .setAttr(Fields.SUBCLASS, element.aerialway())
           .setMinPixelSize(0)
@@ -401,45 +334,18 @@
   }
 
   // @Override
-  // public void process(Tables.OsmShipwayLinestring element, FeatureCollector
-  // features) {
-  // if (!nullOrEmpty(element.name())) {
-  // features.line(LAYER_NAME)
-  // .setBufferPixels(BUFFER_SIZE)
-  // .setBufferPixelOverrides(MIN_LENGTH)
-  // .putAttrs(OmtLanguageUtils.getNamesWithoutTranslations(element.source().tags()))
-  // .setAttr(Fields.CLASS, element.shipway())
-  // .setMinPixelSize(0)
-  // .setSortKey(element.zOrder())
-  // .setMinZoom(12);
+  // public void process(Tables.OsmShipwayLinestring element, FeatureCollector features) {
+  //   if (!nullOrEmpty(element.name())) {
+  //     features.line(LAYER_NAME)
+  //       .setBufferPixels(BUFFER_SIZE)
+  //       .setBufferPixelOverrides(MIN_LENGTH)
+  //       .putAttrs(OmtLanguageUtils.getNames(element.source().tags(), translations))
+  //       .setAttr(Fields.CLASS, element.shipway())
+  //       .setMinPixelSize(0)
+  //       .setSortKey(element.zOrder())
+  //       .setMinZoom(12);
+  //   }
   // }
-  // }
-=======
-        .setBufferPixels(BUFFER_SIZE)
-        .setBufferPixelOverrides(MIN_LENGTH)
-        .putAttrs(OmtLanguageUtils.getNames(element.source().tags(), translations))
-        .setAttr(Fields.CLASS, "aerialway")
-        .setAttr(Fields.SUBCLASS, element.aerialway())
-        .setMinPixelSize(0)
-        .setSortKey(element.zOrder())
-        .setMinZoom(12);
-    }
-  }
-
-  @Override
-  public void process(Tables.OsmShipwayLinestring element, FeatureCollector features) {
-    if (!nullOrEmpty(element.name())) {
-      features.line(LAYER_NAME)
-        .setBufferPixels(BUFFER_SIZE)
-        .setBufferPixelOverrides(MIN_LENGTH)
-        .putAttrs(OmtLanguageUtils.getNames(element.source().tags(), translations))
-        .setAttr(Fields.CLASS, element.shipway())
-        .setMinPixelSize(0)
-        .setSortKey(element.zOrder())
-        .setMinZoom(12);
-    }
-  }
->>>>>>> f17cffe5
 
   @Override
   public List<VectorTile.Feature> postProcess(int zoom, List<VectorTile.Feature> items) {
