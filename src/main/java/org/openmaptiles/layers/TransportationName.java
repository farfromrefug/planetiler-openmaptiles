/*
Copyright (c) 2024, MapTiler.com & OpenMapTiles contributors.
All rights reserved.

Code license: BSD 3-Clause License

Redistribution and use in source and binary forms, with or without
modification, are permitted provided that the following conditions are met:

* Redistributions of source code must retain the above copyright notice, this
  list of conditions and the following disclaimer.

* Redistributions in binary form must reproduce the above copyright notice,
  this list of conditions and the following disclaimer in the documentation
  and/or other materials provided with the distribution.

* Neither the name of the copyright holder nor the names of its
  contributors may be used to endorse or promote products derived from
  this software without specific prior written permission.

THIS SOFTWARE IS PROVIDED BY THE COPYRIGHT HOLDERS AND CONTRIBUTORS "AS IS"
AND ANY EXPRESS OR IMPLIED WARRANTIES, INCLUDING, BUT NOT LIMITED TO, THE
IMPLIED WARRANTIES OF MERCHANTABILITY AND FITNESS FOR A PARTICULAR PURPOSE ARE
DISCLAIMED. IN NO EVENT SHALL THE COPYRIGHT HOLDER OR CONTRIBUTORS BE LIABLE
FOR ANY DIRECT, INDIRECT, INCIDENTAL, SPECIAL, EXEMPLARY, OR CONSEQUENTIAL
DAMAGES (INCLUDING, BUT NOT LIMITED TO, PROCUREMENT OF SUBSTITUTE GOODS OR
SERVICES; LOSS OF USE, DATA, OR PROFITS; OR BUSINESS INTERRUPTION) HOWEVER
CAUSED AND ON ANY THEORY OF LIABILITY, WHETHER IN CONTRACT, STRICT LIABILITY,
OR TORT (INCLUDING NEGLIGENCE OR OTHERWISE) ARISING IN ANY WAY OUT OF THE USE
OF THIS SOFTWARE, EVEN IF ADVISED OF THE POSSIBILITY OF SUCH DAMAGE.

Design license: CC-BY 4.0

See https://github.com/openmaptiles/openmaptiles/blob/master/LICENSE.md for details on usage
*/
package org.openmaptiles.layers;

import static org.openmaptiles.layers.Transportation.highwayClass;
import static org.openmaptiles.layers.Transportation.highwaySubclass;
import static org.openmaptiles.layers.Transportation.isFootwayOrSteps;
import static org.openmaptiles.util.Utils.*;

import com.carrotsearch.hppc.LongArrayList;
import com.carrotsearch.hppc.LongByteMap;
import com.carrotsearch.hppc.LongHashSet;
import com.carrotsearch.hppc.LongSet;
import com.onthegomap.planetiler.FeatureCollector;
import com.onthegomap.planetiler.FeatureMerge;
import com.onthegomap.planetiler.ForwardingProfile;
import com.onthegomap.planetiler.VectorTile;
import com.onthegomap.planetiler.collection.Hppc;
import com.onthegomap.planetiler.config.PlanetilerConfig;
import org.openmaptiles.OpenMapTilesProfile;
import org.openmaptiles.generated.OpenMapTilesSchema;
import org.openmaptiles.generated.Tables;
import org.openmaptiles.util.OmtLanguageUtils;
import com.onthegomap.planetiler.reader.osm.OsmElement;
import com.onthegomap.planetiler.stats.Stats;
import com.onthegomap.planetiler.util.Parse;
import com.onthegomap.planetiler.util.Translations;
import com.onthegomap.planetiler.util.ZoomFunction;
import java.util.Arrays;
import java.util.HashMap;
import java.util.HashSet;
import java.util.List;
import java.util.Map;
import java.util.function.Function;
import java.util.Set;

/**
 * Defines the logic for generating map elements for road, shipway, rail, and
 * path names in the {@code
 * transportation_name} layer from source features.
 * <p>
 * This class is ported to Java from
 * <a href=
 * "https://github.com/openmaptiles/openmaptiles/tree/master/layers/transportation_name">OpenMapTiles
 * transportation_name sql files</a>.
 */
public class TransportationName implements
<<<<<<< HEAD
    OpenMapTilesSchema.TransportationName,
    // Tables.OsmHighwayPoint.Handler,
    Tables.OsmHighwayLinestring.Handler,
    Tables.OsmAerialwayLinestring.Handler,
    // Tables.OsmShipwayLinestring.Handler,
    OpenMapTilesProfile.FeaturePostProcessor,
    OpenMapTilesProfile.IgnoreWikidata,
    ForwardingProfile.OsmNodePreprocessor,
    ForwardingProfile.OsmWayPreprocessor {
=======
  OpenMapTilesSchema.TransportationName,
  Tables.OsmHighwayPoint.Handler,
  Tables.OsmHighwayLinestring.Handler,
  Tables.OsmAerialwayLinestring.Handler,
  Tables.OsmShipwayLinestring.Handler,
  ForwardingProfile.LayerPostProcessor,
  OpenMapTilesProfile.IgnoreWikidata,
  ForwardingProfile.OsmNodePreprocessor,
  ForwardingProfile.OsmWayPreprocessor {
>>>>>>> d60cef41

  /*
   * Generate road names from OSM data. Route networkType and ref are copied
   * from relations that roads are a part of - except in Great Britain which
   * uses a naming convention instead of relations.
   *
   * The goal is to make name linestrings as long as possible to give clients
   * the best chance of showing road names at different zoom levels, so do not
   * limit linestrings by length at process time and merge them at tile
   * render-time.
   *
   * Any 3-way nodes and intersections break line merging so set the
   * transportation_name_limit_merge argument to true to add temporary
   * "is link" and "relation" keys to prevent opposite directions of a
   * divided highway or on/off ramps from getting merged for main highways.
   */

  // extra temp key used to group on/off-ramps separately from main highways
  private static final String LINK_TEMP_KEY = "__islink";
  private static final String RELATION_ID_TEMP_KEY = "__relid";

  private static final ZoomFunction.MeterToPixelThresholds MIN_LENGTH = ZoomFunction.meterThresholds()
    .put(6, 20_000)
    .put(7, 20_000)
    .put(8, 14_000)
    .put(9, 8_000)
    .put(10, 4_000)
    .put(11, 2_000);
  private static final ZoomFunction<Number> BUFFER_PIXEL_OVERRIDES =
    ZoomFunction.fromMaxZoomThresholds(Map.of(
      13, 256,
      6, 256
    ));
  private final boolean brunnel;
  private final boolean sizeForShield;
  private final boolean limitMerge;
  private final PlanetilerConfig config;
  private final boolean minorRefs;
  private Transportation transportation;
  private final LongByteMap motorwayJunctionHighwayClasses = Hppc.newLongByteHashMap();
  private final LongSet motorwayJunctionNodes = new LongHashSet();
  private final Translations translations;

  public TransportationName(Translations translations, PlanetilerConfig config, Stats stats) {
    this.config = config;
    this.translations = translations;
    this.brunnel = config.arguments().getBoolean(
        "transportation_name_brunnel",
        "transportation_name layer: set to false to omit brunnel and help merge long highways",
        false);
    this.sizeForShield = config.arguments().getBoolean(
        "transportation_name_size_for_shield",
        "transportation_name layer: allow road names on shorter segments (ie. they will have a shield)",
        false);
    this.limitMerge = config.arguments().getBoolean(
        "transportation_name_limit_merge",
        "transportation_name layer: limit merge so we don't combine different relations to help merge long highways",
        false);
    this.minorRefs = config.arguments().getBoolean(
        "transportation_name_minor_refs",
        "transportation_name layer: include name and refs from minor road networks if not present on a way",
        false);
  }

  public void needsTransportationLayer(Transportation transportation) {
    this.transportation = transportation;
  }

  @Override
  public void preprocessOsmNode(OsmElement.Node node) {
    if (node.hasTag("highway", "motorway_junction")) {
      synchronized (motorwayJunctionNodes) {
        motorwayJunctionNodes.add(node.id());
      }
    }
  }

  @Override
  public void preprocessOsmWay(OsmElement.Way way) {
    String highway = way.getString("highway");
    if (highway != null) {
      HighwayClass cls = HighwayClass.from(highway);
      if (cls != HighwayClass.UNKNOWN) {
        LongArrayList nodes = way.nodes();
        for (int i = 0; i < nodes.size(); i++) {
          long node = nodes.get(i);
          if (motorwayJunctionNodes.contains(node)) {
            synchronized (motorwayJunctionHighwayClasses) {
              byte oldValue = motorwayJunctionHighwayClasses.getOrDefault(node, HighwayClass.UNKNOWN.value);
              byte newValue = cls.value;
              if (newValue > oldValue) {
                motorwayJunctionHighwayClasses.put(node, newValue);
              }
            }
          }
        }
      }
    }
  }

  // @Override
  // public void process(Tables.OsmHighwayPoint element, FeatureCollector
  // features) {
  // long id = element.source().id();
  // byte value = motorwayJunctionHighwayClasses.getOrDefault(id, (byte) -1);
  // if (value > 0) {
  // HighwayClass cls = HighwayClass.from(value);
  // if (cls != HighwayClass.UNKNOWN) {
  // String subclass = FieldValues.SUBCLASS_JUNCTION;
  // String ref = element.ref();

  //       features.point(LAYER_NAME)
  //         .setBufferPixels(BUFFER_SIZE)
  //         .putAttrs(OmtLanguageUtils.getNames(element.source().tags(), translations))
  //         .setAttr(Fields.REF, ref)
  //         .setAttr(Fields.REF_LENGTH, ref != null ? ref.length() : null)
  //         .setAttr(Fields.CLASS, highwayClass(cls.highwayValue, null, null, null))
  //         .setAttr(Fields.SUBCLASS, subclass)
  //         .setAttr(Fields.LAYER, nullIfLong(element.layer(), 0))
  //         .setSortKeyDescending(element.zOrder())
  //         .setMinZoom(10);
  //     }
  //   }
  // }

  @Override
  public void process(Tables.OsmHighwayLinestring element, FeatureCollector features) {
    String ref = element.ref();
    List<Transportation.RouteRelation> relations = transportation.getRouteRelations(element);
    Transportation.RouteRelation firstRelationWithNetwork = relations.stream()
        .filter(rel -> rel.networkType() != null)
        .findFirst()
        .orElse(null);

    if (firstRelationWithNetwork != null && !nullOrEmpty(firstRelationWithNetwork.ref())) {
      ref = firstRelationWithNetwork.ref();
    }

    // if transportation_name_minor_refs flag set and we don't have a ref yet, then
    // pull it from any network
    if (nullOrEmpty(ref) && minorRefs && !relations.isEmpty()) {
      ref = relations.stream()
          .map(r -> r.ref())
          .filter(r -> !nullOrEmpty(r))
          .findFirst()
          .orElse(null);
    }

    String name = nullIfEmpty(element.name());
    ref = nullIfEmpty(ref);
    String highway = nullIfEmpty(element.highway());

    String highwayClass = highwayClass(element.highway(), null, element.construction(), element.manMade());
    if (element.isArea() || highway == null || highwayClass == null || (name == null && ref == null)) {
      return;
    }
    String subclass = highwaySubclass(highwayClass, null, highway);

    boolean isLink = Transportation.isLink(highway);
    String baseClass = highwayClass.replace("_construction", "");

    int minzoom = FieldValues.CLASS_TRUNK.equals(baseClass) ? 8 :
      FieldValues.CLASS_MOTORWAY.equals(baseClass) ? 6 :
      isLink ? 13 : 12; // fallback - get from line minzoom, but floor at 12

    // inherit min zoom threshold from visible road, and ensure we never show a label on a road that's not visible yet.
    minzoom = Math.max(minzoom, transportation.getMinzoom(element, highwayClass, subclass));
    if (minzoom > config.maxzoom()) {
      return;
    }

    FeatureCollector.Feature feature = features.line(LAYER_NAME)
        .setBufferPixels(BUFFER_SIZE)
        .setBufferPixelOverrides(BUFFER_PIXEL_OVERRIDES)
        // TODO abbreviate road names - can't port osml10n because it is AGPL
        .putAttrs(OmtLanguageUtils.getNames(element.source().tags(), translations))
        .setAttr(Fields.REF, ref)
        // .setAttr(Fields.REF_LENGTH, ref != null ? ref.length() : null)
        // .setAttr(Fields.NETWORK,
        // firstRelationWithNetwork != null ? firstRelationWithNetwork.networkType().name : !nullOrEmpty(ref) ? "road" :
        //   null)
        .setAttr(Fields.CLASS, highwayClass)
        .setAttr(Fields.SUBCLASS, subclass)
        .setMinPixelSize(0)
        .setPixelTolerance(0)
        .setSortKey(element.zOrder())
        .setMinZoom(minzoom);

    // populate route_1_<something>, route_2_<something>, ... route_n_<something> tags and remove duplicates
    // Set<String> routes = new HashSet<>();
    // for (var route : relations) {
    //   String routeString = route.network() + "=" +
    //     coalesce(route.ref(), "") + "=" +
    //     coalesce(route.name(), "") + "=" +
    //     coalesce(route.colour(), "");
    //   if (routes.add(routeString)) {
    //     String keyPrefix = "route_" + routes.size() + "_";

    //     feature.setAttr(keyPrefix + "network", route.network());
    //     feature.setAttr(keyPrefix + "ref", nullIfEmpty(route.ref()));
    //     feature.setAttr(keyPrefix + "name", route.name());
    //     feature.setAttr(keyPrefix + "colour", route.colour());
    //   }
    // }

    if (brunnel) {
      // from OMT: "Drop brunnel if length of way < 2% of tile width (less than 3 pixels)"
      feature.setAttrWithMinSize(Fields.BRUNNEL,
          brunnel(element.isBridge(), element.isTunnel() || element.isCovered(), element.isFord()),
          3, 4, 12);
    }

    /*
     * to help group roads into longer segments, add temporary tags to limit which
     * segments get grouped together. Since
     * a divided highway typically has a separate relation for each direction, this
     * ends up keeping segments going
     * opposite directions group getting grouped together and confusing the line
     * merging process
     */
    if (limitMerge) {
      feature
          .setAttr(LINK_TEMP_KEY, isLink ? 1 : 0)
          .setAttr(RELATION_ID_TEMP_KEY, firstRelationWithNetwork == null ? null : firstRelationWithNetwork.id());
    }

    if (isFootwayOrSteps(highway)) {
      feature
          .setAttrWithMinzoom(Fields.LAYER, nullIfLong(element.layer(), 0), 12)
          .setAttrWithMinzoom(Fields.LEVEL, Parse.parseLongOrNull(element.source().getTag("level")), 12)
          .setAttrWithMinzoom(Fields.INDOOR, element.indoor() ? 1 : null, 12);
    }
  }

  @Override
  public void process(Tables.OsmAerialwayLinestring element, FeatureCollector features) {
    if (!nullOrEmpty(element.name())) {
      features.line(LAYER_NAME)
          .setBufferPixels(BUFFER_SIZE)
          .setBufferPixelOverrides(BUFFER_PIXEL_OVERRIDES)
          .putAttrs(OmtLanguageUtils.getNames(element.source().tags(), translations))
          .setAttr(Fields.CLASS, "aerialway")
          .setAttr(Fields.SUBCLASS, element.aerialway())
          .setMinPixelSize(0)
          .setSortKey(element.zOrder())
          .setMinZoom(12);
    }
  }

  // @Override
  // public void process(Tables.OsmShipwayLinestring element, FeatureCollector features) {
  //   if (!nullOrEmpty(element.name())) {
  //     features.line(LAYER_NAME)
  //       .setBufferPixels(BUFFER_SIZE)
  //       .setBufferPixelOverrides(BUFFER_PIXEL_OVERRIDES)
  //       .putAttrs(OmtLanguageUtils.getNames(element.source().tags(), translations))
  //       .setAttr(Fields.CLASS, element.shipway())
  //       .setMinPixelSize(0)
  //       .setSortKey(element.zOrder())
  //       .setMinZoom(12);
  //   }
  // }

  @Override
  public List<VectorTile.Feature> postProcess(int zoom, List<VectorTile.Feature> items) {
    double tolerance = config.tolerance(zoom);
    double minLength = coalesce(MIN_LENGTH.apply(zoom), 0).doubleValue();
    // TODO tolerances:
    // z6: (tolerance: 500)
    // z7: (tolerance: 200)
    // z8: (tolerance: 120)
    // z9-11: (tolerance: 50)
    Function<Map<String, Object>, Double> lengthLimitCalculator = zoom >= 14 ? (p -> 0d)
        : minLength > 0 ? (p -> minLength) : this::getMinLengthForName;
    var result = FeatureMerge.mergeLineStrings(items, lengthLimitCalculator, tolerance, BUFFER_SIZE);
    if (limitMerge) {
      // remove temp keys that were just used to improve line merging
      for (var feature : result) {
        feature.tags().remove(LINK_TEMP_KEY);
        feature.tags().remove(RELATION_ID_TEMP_KEY);
      }
    }
    return result;
  }

  /** Returns the minimum pixel length that a name will fit into. */
  private double getMinLengthForName(Map<String, Object> attrs) {
    Object ref = attrs.get(Fields.REF);
    Object name = coalesce(attrs.get(Fields.NAME), ref);
    return (sizeForShield && ref instanceof String) ? 6
        : name instanceof String str ? str.length() * 6 : Double.MAX_VALUE;
  }

  private enum HighwayClass {
    MOTORWAY("motorway", 6),
    TRUNK("trunk", 5),
    PRIMARY("primary", 4),
    SECONDARY("secondary", 3),
    TERTIARY("tertiary", 2),
    UNCLASSIFIED("unclassified", 1),
    UNKNOWN("", 0);

    private static final Map<String, HighwayClass> indexByString = new HashMap<>();
    private static final Map<Byte, HighwayClass> indexByByte = new HashMap<>();
    final byte value;
    final String highwayValue;

    HighwayClass(String highwayValue, int id) {
      this.highwayValue = highwayValue;
      this.value = (byte) id;
    }

    static {
      Arrays.stream(values()).forEach(cls -> {
        indexByString.put(cls.highwayValue, cls);
        indexByByte.put(cls.value, cls);
      });
    }

    static HighwayClass from(String highway) {
      return indexByString.getOrDefault(highway, UNKNOWN);
    }

    static HighwayClass from(byte value) {
      return indexByByte.getOrDefault(value, UNKNOWN);
    }
  }
}<|MERGE_RESOLUTION|>--- conflicted
+++ resolved
@@ -78,17 +78,6 @@
  * transportation_name sql files</a>.
  */
 public class TransportationName implements
-<<<<<<< HEAD
-    OpenMapTilesSchema.TransportationName,
-    // Tables.OsmHighwayPoint.Handler,
-    Tables.OsmHighwayLinestring.Handler,
-    Tables.OsmAerialwayLinestring.Handler,
-    // Tables.OsmShipwayLinestring.Handler,
-    OpenMapTilesProfile.FeaturePostProcessor,
-    OpenMapTilesProfile.IgnoreWikidata,
-    ForwardingProfile.OsmNodePreprocessor,
-    ForwardingProfile.OsmWayPreprocessor {
-=======
   OpenMapTilesSchema.TransportationName,
   Tables.OsmHighwayPoint.Handler,
   Tables.OsmHighwayLinestring.Handler,
@@ -98,7 +87,6 @@
   OpenMapTilesProfile.IgnoreWikidata,
   ForwardingProfile.OsmNodePreprocessor,
   ForwardingProfile.OsmWayPreprocessor {
->>>>>>> d60cef41
 
   /*
    * Generate road names from OSM data. Route networkType and ref are copied
@@ -199,30 +187,30 @@
     }
   }
 
-  // @Override
-  // public void process(Tables.OsmHighwayPoint element, FeatureCollector
-  // features) {
-  // long id = element.source().id();
-  // byte value = motorwayJunctionHighwayClasses.getOrDefault(id, (byte) -1);
-  // if (value > 0) {
-  // HighwayClass cls = HighwayClass.from(value);
-  // if (cls != HighwayClass.UNKNOWN) {
-  // String subclass = FieldValues.SUBCLASS_JUNCTION;
-  // String ref = element.ref();
-
-  //       features.point(LAYER_NAME)
-  //         .setBufferPixels(BUFFER_SIZE)
-  //         .putAttrs(OmtLanguageUtils.getNames(element.source().tags(), translations))
-  //         .setAttr(Fields.REF, ref)
-  //         .setAttr(Fields.REF_LENGTH, ref != null ? ref.length() : null)
-  //         .setAttr(Fields.CLASS, highwayClass(cls.highwayValue, null, null, null))
-  //         .setAttr(Fields.SUBCLASS, subclass)
-  //         .setAttr(Fields.LAYER, nullIfLong(element.layer(), 0))
-  //         .setSortKeyDescending(element.zOrder())
-  //         .setMinZoom(10);
-  //     }
-  //   }
-  // }
+  @Override
+  public void process(Tables.OsmHighwayPoint element, FeatureCollector
+  features) {
+  long id = element.source().id();
+  byte value = motorwayJunctionHighwayClasses.getOrDefault(id, (byte) -1);
+  if (value > 0) {
+  HighwayClass cls = HighwayClass.from(value);
+  if (cls != HighwayClass.UNKNOWN) {
+  String subclass = FieldValues.SUBCLASS_JUNCTION;
+  String ref = element.ref();
+
+        features.point(LAYER_NAME)
+          .setBufferPixels(BUFFER_SIZE)
+          .putAttrs(OmtLanguageUtils.getNames(element.source().tags(), translations))
+          .setAttr(Fields.REF, ref)
+          .setAttr(Fields.REF_LENGTH, ref != null ? ref.length() : null)
+          .setAttr(Fields.CLASS, highwayClass(cls.highwayValue, null, null, null))
+          .setAttr(Fields.SUBCLASS, subclass)
+          .setAttr(Fields.LAYER, nullIfLong(element.layer(), 0))
+          .setSortKeyDescending(element.zOrder())
+          .setMinZoom(10);
+      }
+    }
+  }
 
   @Override
   public void process(Tables.OsmHighwayLinestring element, FeatureCollector features) {
@@ -348,19 +336,19 @@
     }
   }
 
-  // @Override
-  // public void process(Tables.OsmShipwayLinestring element, FeatureCollector features) {
-  //   if (!nullOrEmpty(element.name())) {
-  //     features.line(LAYER_NAME)
-  //       .setBufferPixels(BUFFER_SIZE)
-  //       .setBufferPixelOverrides(BUFFER_PIXEL_OVERRIDES)
-  //       .putAttrs(OmtLanguageUtils.getNames(element.source().tags(), translations))
-  //       .setAttr(Fields.CLASS, element.shipway())
-  //       .setMinPixelSize(0)
-  //       .setSortKey(element.zOrder())
-  //       .setMinZoom(12);
-  //   }
-  // }
+  @Override
+  public void process(Tables.OsmShipwayLinestring element, FeatureCollector features) {
+    if (!nullOrEmpty(element.name())) {
+      features.line(LAYER_NAME)
+        .setBufferPixels(BUFFER_SIZE)
+        .setBufferPixelOverrides(BUFFER_PIXEL_OVERRIDES)
+        .putAttrs(OmtLanguageUtils.getNames(element.source().tags(), translations))
+        .setAttr(Fields.CLASS, element.shipway())
+        .setMinPixelSize(0)
+        .setSortKey(element.zOrder())
+        .setMinZoom(12);
+    }
+  }
 
   @Override
   public List<VectorTile.Feature> postProcess(int zoom, List<VectorTile.Feature> items) {
