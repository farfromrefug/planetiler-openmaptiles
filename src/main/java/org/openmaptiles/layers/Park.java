--- conflicted
+++ resolved
@@ -147,11 +147,7 @@
     // sql filter:    area > 70000*2^(20-zoom_level)
     // simplifies to: zoom_level > 20 - log(area / 70000) / log(2)
     int minzoom = (int) Math.floor(20 - Math.log(area / WORLD_AREA_FOR_70K_SQUARE_METERS) / LOG2);
-<<<<<<< HEAD
-    minzoom = Math.min(14, Math.max(4, minzoom));
-=======
-    minzoom = Math.clamp(minzoom, 5, 14);
->>>>>>> f17cffe5
+    minzoom = Math.clamp(minzoom, 4, 14);
     return minzoom;
   }
 
