--- conflicted
+++ resolved
@@ -60,13 +60,10 @@
 import com.onthegomap.planetiler.util.Translations;
 import com.onthegomap.planetiler.util.ZoomFunction;
 import java.util.List;
-<<<<<<< HEAD
-=======
 import java.util.Locale;
 import org.openmaptiles.generated.OpenMapTilesSchema;
 import org.openmaptiles.generated.Tables;
 import org.openmaptiles.util.OmtLanguageUtils;
->>>>>>> d60cef41
 
 /**
  * Defines the logic for generating map elements for designated parks polygons and their label points in the {@code
@@ -78,17 +75,13 @@
 public class Park implements
   OpenMapTilesSchema.Park,
   Tables.OsmParkPolygon.Handler,
-<<<<<<< HEAD
-  OpenMapTilesProfile.FeaturePostProcessor
+  ForwardingProfile.LayerPostProcessor
    {
 
 
   // constants for packing the minimum zoom ordering of park labels into the sort-key field
   private static final int PARK_NATIONAL_PARK_BOOST = 1 << (SORT_KEY_BITS - 1);
   private static final int PARK_WIKIPEDIA_BOOST = 1 << (SORT_KEY_BITS - 2);
-=======
-  ForwardingProfile.LayerPostProcessor {
->>>>>>> d60cef41
 
   // constants for determining the minimum zoom level for a park label based on its area
   private static final double WORLD_AREA_FOR_70K_SQUARE_METERS =
